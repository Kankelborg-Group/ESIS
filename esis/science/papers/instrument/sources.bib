%% ESIS instrument bibliography


%% Created for Hans Courrier at 2017-11-02 15:50:39 -0600

@article{okamoto1991,
	author = {Takayuki {Okamoto} and Ichirou {Yamaguchi}},
	journal = {Opt. Lett.},
	keywords = {Computed tomography; Diffraction efficiency; Phase modulation; Reconstruction algorithms; Spatial frequency; Spectral imaging},
	number = {16},
	pages = {1277--1279},
	publisher = {OSA},
	title = {Simultaneous acquisition of spectral image information},
	volume = {16},
	month = {Aug},
	year = {1991},
	url = {http://ol.osa.org/abstract.cfm?URI=ol-16-16-1277},
	doi = {10.1364/OL.16.001277},
	abstract = {A technique for the simultaneous acquisition of spectral image information, which implies spectral and spatial intensity distributions of light sources, is described. With this technique projections of an intensity distribution of the source o(x, y, $\lambda$) onto the xy plane are detected simultaneously, and the original distribution is numerically reconstructed from them by using an algorithm of computed tomography. Five projections are obtained experimentally as shared images by means of an imaging system equipped with a transmission grating and detected by a monochromatic television camera. The spatial and spectral distributions of the objects are reconstructed with the multiplicative algebraic reconstruction technique.}
}

@ARTICLE{Courrier18,
   	author = {{Courrier}, H.~T. and {Kankelborg}, C.~C.},
    title = "{Using local correlation tracking to recover solar spectral information from a slitless spectrograph}",
  	journal = {\spiejatis},
    year = 2018,
    month = jan,
   	volume = 4,
   	number = 1,
    eid = {018001},
    pages = {018001},
    doi = {10.1117/1.JATIS.4.1.018001},
   	adsurl = {http://adsabs.harvard.edu/abs/2018JATIS...4a8001C},
  	adsnote = {Provided by the SAO/NASA Astrophysics Data System}
}

@phdthesis{Rust17,
	Address = {Bozeman, MT},
	Author = {Thomas Ludwell Rust},
	Date-Added = {2017-10-31 21:53:44 +0000},
	Date-Modified = {2017-10-31 21:53:44 +0000},
	Month = {July},
	School = {Montana State Univeristy},
	Title = {Explosive Events in the Quiet Sun: Extreme Ultraviolet Imaging Spectroscopy Instrumentation and Observations},
	Year = {2017}}

@article{Fox10,
	Adsnote = {Provided by the SAO/NASA Astrophysics Data System},
	Adsurl = {http://adsabs.harvard.edu/abs/2010ApJ...719.1132F},
	Author = {{Fox}, J.~L. and {Kankelborg}, C.~C. and {Thomas}, R.~J.},
	Date-Added = {2017-10-31 21:25:18 +0000},
	Date-Modified = {2017-10-31 21:25:18 +0000},
	Doi = {10.1088/0004-637X/719/2/1132},
	Journal = {\apj},
	Keywords = {instrumentation: spectrographs, space vehicles: instruments, Sun: transition region, Sun: UV radiation, techniques: imaging spectroscopy},
	Month = aug,
	Pages = {1132-1143},
	Title = {{A Transition Region Explosive Event Observed in He II with the MOSES Sounding Rocket}},
	Volume = 719,
	Year = 2010,
	Bdsk-Url-1 = {http://dx.doi.org/10.1088/0004-637X/719/2/1132}}

@INPROCEEDINGS{2003foxKankelborgMetcalf,
   	author = {{Fox}, J.~L. and {Kankelborg}, C.~C. and {Metcalf}, T.~R.},
    title = "{Data inversion for the Multi-Order Solar Extreme-Ultraviolet Spectrograph}",
	booktitle = {Optical Spectroscopic Techniques and Instrumentation for Atmospheric and Space Research V},
    year = 2003,
   	series = {\procspie},
   	volume = 5157,
   	editor = {{Larar}, A.~M. and {Shaw}, J.~A. and {Sun}, Z.},
    month = nov,
    pages = {124-132},
    doi = {10.1117/12.512032},
   	adsurl = {http://adsabs.harvard.edu/abs/2003SPIE.5157..124F},
  	adsnote = {Provided by the SAO/NASA Astrophysics Data System}
}

@inproceedings{2009foxSPD,
	Adsnote = {Provided by the SAO/NASA Astrophysics Data System},
	Adsurl = {http://adsabs.harvard.edu/abs/2009SPD....40.3304F},
	Author = {{Fox}, L. and {Kankelborg}, C.~C.},
	Booktitle = {AAS/Solar Physics Division Meeting \#40},
	Date-Added = {2017-10-31 21:25:18 +0000},
	Date-Modified = {2017-10-31 21:25:18 +0000},
	Month = may,
	Pages = {33.04-+},
	Series = {AAS/Solar Physics Division Meeting},
	Title = {{First Inversions of MOSES Slit-less Spectroscopy Data}},
	Volume = 40,
	Year = 2009}

@article{0004-637X-720-1-824,
	Author = {Steven R. Cranmer and Adriaan A. van Ballegooijen},
	Date-Added = {2017-10-31 21:23:51 +0000},
	Date-Modified = {2017-10-31 21:23:51 +0000},
	Journal = {The Astrophysical Journal},
	Number = {1},
	Pages = {824},
	Title = {Can the Solar Wind be Driven by Magnetic Reconnection in the Sun's Magnetic Carpet?},
	Url = {http://stacks.iop.org/0004-637X/720/i=1/a=824},
	Volume = {720},
	Year = {2010},
	Bdsk-Url-1 = {http://stacks.iop.org/0004-637X/720/i=1/a=824}}

@article{2008Muglach,
	Adsnote = {Provided by the SAO/NASA Astrophysics Data System},
	Adsurl = {http://adsabs.harvard.edu/abs/2008ApJ...687.1398M},
	Archiveprefix = {arXiv},
	Author = {{Muglach}, K.},
	Date-Added = {2017-10-31 21:23:51 +0000},
	Date-Modified = {2017-10-31 21:23:51 +0000},
	Doi = {10.1086/592065},
	Eprint = {0808.1091},
	Journal = {\apj},
	Keywords = {Sun: Magnetic Fields, Sun: Photosphere, Sun: Transition Region},
	Month = nov,
	Pages = {1398-1405},
	Title = {{Explosive Events and the Evolution of the Photospheric Magnetic Field}},
	Volume = 687,
	Year = 2008,
	Bdsk-Url-1 = {http://dx.doi.org/10.1086/592065}}

@article{Tousey77,
	Adsnote = {Provided by the SAO/NASA Astrophysics Data System},
	Adsurl = {http://adsabs.harvard.edu/abs/1977ApOpt..16..870T},
	Author = {{Tousey}, R. and {Bartoe}, J.-D.~F. and {Brueckner}, G.~E. and {Purcell}, J.~D.},
	Date-Added = {2017-10-31 21:23:51 +0000},
	Date-Modified = {2017-10-31 21:23:51 +0000},
	Journal = {\ao},
	Keywords = {APOLLO TELESCOPE MOUNT, FAR ULTRAVIOLET RADIATION, GRATINGS (SPECTRA), SPACEBORNE TELESCOPES, SPECTROHELIOGRAPHS, ABERRATION, PHOTOGRAPHIC RECORDING, RELIABILITY ENGINEERING, SOLAR INSTRUMENTS},
	Month = apr,
	Pages = {870-878},
	Title = {{Extreme ultraviolet spectroheliograph ATM experiment S082A}},
	Volume = 16,
	Year = 1977}

@INPROCEEDINGS{2000WuelserFP,
   	author = {{Wuelser}, J.-P. and {Rosenberg}, W.~A. and {Bruner}, M.~E.},
    title = "{Tunable Fabry-Perot etalons for the 120- to 150-nm wavelength range}",
	booktitle = {Instrumentation for UV/EUV Astronomy and Solar Missions},
    year = 2000,
   	series = {\procspie},
   	volume = 4139,
   	editor = {{Fineschi}, S. and {Korendyke}, C.~M. and {Siegmund}, O.~H. and {Woodgate}, B.~E.},
    month = dec,
    pages = {390-401},
    doi = {10.1117/12.410537},
   	adsurl = {http://adsabs.harvard.edu/abs/2000SPIE.4139..390W},
  	adsnote = {Provided by the SAO/NASA Astrophysics Data System}
}

@phdthesis{Fox11,
	Adsnote = {Provided by the SAO/NASA Astrophysics Data System},
	Adsurl = {http://adsabs.harvard.edu/abs/2011PhDT.........3F},
	Author = {{Fox}, J.~L.},
	Date-Added = {2017-10-31 21:20:26 +0000},
	Date-Modified = {2017-10-31 21:20:26 +0000},
	Keywords = {Explosive events, Extreme ultraviolet, Solar transition region, Inverse problems, Sounding rocket, Sun},
	School = {Montana State University},
	Title = {{Snapshot imaging spectroscopy of the solar transition region: The Multi-Order Solar EUV Spectrograph (MOSES) sounding rocket mission}},
	Year = 2011}

@ARTICLE{Poletto04,
   	author = {{Poletto}, L. and {Thomas}, R.~J.},
    title = "{Stigmatic Spectrometers for Extended Sources: Design with Toroidal Varied-Line-Space Gratings}",
  	journal = {\ao},
 	keywords = {diffraction gratings, aberrations, optical design techniques, spectrometers, light sources},
    year = 2004,
    month = apr,
   	volume = 43,
    pages = {2029-2038},
    doi = {10.1364/AO.43.002029},
   	adsurl = {http://adsabs.harvard.edu/abs/2004ApOpt..43.2029P},
  	adsnote = {Provided by the SAO/NASA Astrophysics Data System}
}

@inproceedings{Parker16,
	Adsnote = {Provided by the SAO/NASA Astrophysics Data System},
	Adsurl = {http://adsabs.harvard.edu/abs/2016SPD....47.0204P},
	Author = {{Parker}, J. and {Kankelborg}, C.},
	Booktitle = {AAS/Solar Physics Division Meeting},
	Date-Modified = {2017-11-02 21:48:35 +0000},
	Eid = {2.04},
	Month = may,
	Pages = {2.04},
	Series = {AAS/Solar Physics Division Meeting},
	Title = {{Determining the Spectral Content of MOSES Images}},
	Volume = 47,
	Year = 2016}

@INPROCEEDINGS{Kano12,
   author = {{Kano}, R. and {Bando}, T. and {Narukage}, N. and {Ishikawa}, R. and {Tsuneta}, S. and {Katsukawa}, Y. and {Kubo}, M. and {Ishikawa}, S.-n. and {Hara}, H. and {Shimizu}, T. and {Suematsu}, Y. and {Ichimoto}, K. and {Sakao}, T. and {Goto}, M. and {Kato}, Y. and {Imada}, S. and {Kobayashi}, K. and {Holloway}, T. and {Winebarger}, A. and {Cirtain}, J. and {De Pontieu}, B. and {Casini}, R. and {Trujillo Bueno}, J. and {{\v S}tep{\'a}n}, J. and {Manso Sainz}, R. and {Belluzzi}, L. and {Asensio Ramos}, A. and {Auch{\`e}re}, F. and {Carlsson}, M.},
    title = "{Chromospheric Lyman-alpha spectro-polarimeter (CLASP)}",
    booktitle = {Space Telescopes and Instrumentation 2012: Ultraviolet to Gamma Ray},
    year = 2012,
    series = {\procspie},
    volume = 8443,
    month = sep,
    eid = {84434F},
    pages = {84434F},
    doi = {10.1117/12.925991},
    adsurl = {http://adsabs.harvard.edu/abs/2012SPIE.8443E..4FK},
    adsnote = {Provided by the SAO/NASA Astrophysics Data System}
}

@INPROCEEDINGS{Kobayashi12,
    author = {{Kobayashi}, K. and {Kano}, R. and {Trujillo-Bueno}, J. and {Asensio Ramos}, A. and {Bando}, T. and {Belluzzi}, L. and {Carlsson}, M. and {De Pontieu}, R.~C.~B. and {Hara}, H. and {Ichimoto}, K. and {Ishikawa}, R. and {Katsukawa}, Y. and {Kubo}, M. and {Manso Sainz}, R. and {Narukage}, N. and {Sakao}, T. and {Stepan}, J. and {Suematsu}, Y. and {Tsuneta}, S. and {Watanabe}, H. and {Winebarger}, A.},
    title = "{The Chromospheric Lyman-Alpha SpectroPolarimeter: CLASP}",
    booktitle = {Fifth Hinode Science Meeting},
    year = 2012,
    series = {Astronomical Society of the Pacific Conference Series},
    volume = 456,
    editor = {{Golub}, L. and {De Moortel}, I. and {Shimizu}, T.},
    month = may,
    pages = {233},
    adsurl = {http://adsabs.harvard.edu/abs/2012ASPC..456..233K},
    adsnote = {Provided by the SAO/NASA Astrophysics Data System}
}

@ARTICLE{Kobayashi2014,
   	author = {{Kobayashi}, K. and {Cirtain}, J. and {Winebarger}, A.~R. and {Korreck}, K. and {Golub}, L. and {Walsh}, R.~W. and {De Pontieu}, B. and {DeForest}, C. and {Title}, A. and {Kuzin}, S. and {Savage}, S. and {Beabout}, D. and {Beabout}, B. and {Podgorski}, W. and {Caldwell}, D. and {McCracken}, K. and {Ordway}, M. and {Bergner}, H. and {Gates}, R. and {McKillop}, S. and {Cheimets}, P. and {Platt}, S. and {Mitchell}, N. and {Windt}, D.},
    title = "{The High-Resolution Coronal Imager (Hi-C)}",
  	journal = {\solphys},
 	keywords = {Solar corona, Solar instrumentation, Solar imaging, Extreme ultraviolet},
    year = 2014,
    month = nov,
   	volume = 289,
    pages = {4393-4412},
    doi = {10.1007/s11207-014-0544-4},
   	adsurl = {http://adsabs.harvard.edu/abs/2014SoPh..289.4393K},
  	adsnote = {Provided by the SAO/NASA Astrophysics Data System}
}

@ARTICLE{Dere94,
   	author = {{Dere}, K.~P.},
    title = "{Explosive events, magnetic reconnection, and coronal heating}",
  	journal = {Advances in Space Research},
 	keywords = {PLASMA HEATING, SOLAR ATMOSPHERE, SOLAR CORONA, SOLAR FLARES, SOLAR SPECTRA, MAGNETIC FLUX, PLASMA DIAGNOSTICS, SATELLITE OBSERVATION, SOLAR MAGNETIC FIELD, SOLAR WIND, SPACEBORNE ASTRONOMY},
    year = 1994,
    month = apr,
   	volume = 14,
    pages = {13-},
    doi = {10.1016/0273-1177(94)90154-6},
   	adsurl = {http://adsabs.harvard.edu/abs/1994AdSpR..14...13D},
  	adsnote = {Provided by the SAO/NASA Astrophysics Data System}
}

@ARTICLE{Dere91,
   	author = {{Dere}, K.~P. and {Bartoe}, {J.-D.~F.} and {Brueckner}, G.~E. and {Ewing}, J. and {Lund}, P.},
    title = "{Explosive events and magnetic reconnection in the solar atmosphere}",
  	journal = {\jgr},
 	keywords = {MAGNETIC FIELD RECONNECTION, SOLAR ACTIVITY, SOLAR ATMOSPHERE, SOLAR MAGNETIC FIELD, DOPPLER EFFECT, LINE SPECTRA, MAGNETIC FLUX, MAGNETOHYDRODYNAMIC WAVES, SOLAR SPECTRA},
    year = 1991,
    month = jun,
   	volume = 96,
    pages = {9399-9407},
    doi = {10.1029/90JA02572},
   	adsurl = {http://adsabs.harvard.edu/abs/1991JGR....96.9399D},
  	adsnote = {Provided by the SAO/NASA Astrophysics Data System}
}

@ARTICLE{Innes97,
   	author = {{Innes}, D.~E. and {Inhester}, B. and {Axford}, W.~I. and {Wilhelm}, K.},
    title = "{Bi-directional plasma jets produced by magnetic reconnection on the Sun}",
  	journal = {\nat},
    year = 1997,
    month = apr,
   	volume = 386,
    pages = {811-813},
    doi = {10.1038/386811a0},
   	adsurl = {http://adsabs.harvard.edu/abs/1997Natur.386..811I},
  	adsnote = {Provided by the SAO/NASA Astrophysics Data System}
}

@ARTICLE{2013InnesNotSpicules,
   	author = {{Innes}, D.~E. and {Teriaca}, L.},
    title = "{Quiet Sun Explosive Events: Jets, Splashes, and Eruptions}",
  	journal = {\solphys},
	archivePrefix = "arXiv",
   	eprint = {1210.7667},
 	primaryClass = "astro-ph.SR",
 	keywords = {Transition region, Magnetic reconnection, observational signatures},
    year = 2013,
    month = feb,
   	volume = 282,
    pages = {453-469},
    doi = {10.1007/s11207-012-0199-y},
   	adsurl = {http://adsabs.harvard.edu/abs/2013SoPh..282..453I},
  	adsnote = {Provided by the SAO/NASA Astrophysics Data System},
}

@ARTICLE{2011CurdtTian,
   	author = {{Curdt}, W. and {Tian}, H.},
    title = "{Spectroscopic evidence for helicity in explosive events}",
  	journal = {\aap},
	archivePrefix = "arXiv",
   	eprint = {1107.1969},
 	primaryClass = "astro-ph.SR",
 	keywords = {Sun: UV radiation, Sun: transition region, Sun: chromosphere},
    year = 2011,
    month = aug,
   	volume = 532,
    eid = {L9},
    pages = {L9},
    doi = {10.1051/0004-6361/201117116},
   	adsurl = {http://adsabs.harvard.edu/abs/2011A%26A...532L...9C},
  	adsnote = {Provided by the SAO/NASA Astrophysics Data System},
}

@ARTICLE{2012CurdtTianKamio,
   	author = {{Curdt}, W. and {Tian}, H. and {Kamio}, S.},
    title = "{Explosive Events: Swirling Transition Region Jets}",
  	journal = {\solphys},
	archivePrefix = "arXiv",
   	eprint = {1201.3199},
 	primaryClass = "astro-ph.SR",
 	keywords = {Flares, microflares and nanoflares, Helicity, observations, Jets, Transition region, Spectrum, ultraviolet, Chromosphere, active},
    year = 2012,
    month = oct,
   	volume = 280,
    pages = {417-424},
    doi = {10.1007/s11207-012-9940-9},
   	adsurl = {http://adsabs.harvard.edu/abs/2012SoPh..280..417C},
  	adsnote = {Provided by the SAO/NASA Astrophysics Data System},
}

@ARTICLE{1994Moses,
   	author = {{Moses}, D. and {Cook}, J.~W. and {Bartoe}, J.-D.~F. and {Brueckner}, G.~E. and {Dere}, K.~P. and {Webb}, D.~F. and {Davis}, J.~M. and {Harvey}, J.~W. and {Recely}, F. and {Martin}, S.~F. and {Zirin}, H.},
    title = "{Solar fine scale structures in the corona, transition region, and lower atmosphere}",
  	journal = {\apj},
 	keywords = {FINE STRUCTURE, GAMMA RAYS, SOLAR CORONA, SOLAR MAGNETIC FIELD, SOLAR X-RAYS, ASTROPHYSICS, POINT SOURCES, SOLAR TEMPERATURE, SPECTROHELIOGRAPHS, X RAY IMAGERY},
    year = 1994,
    month = aug,
   	volume = 430,
    pages = {913-924},
    doi = {10.1086/174461},
   	adsurl = {http://adsabs.harvard.edu/abs/1994ApJ...430..913M},
  	adsnote = {Provided by the SAO/NASA Astrophysics Data System},
  	ccknote={mentions OV}
}

@INPROCEEDINGS{2012Gontikakis,
   	author = {{Gontikakis}, C. and {Winebarger}, A.~R.},
    title = "{Study of a microflare observed with SUMER and TRACE}",
	booktitle = {10th Hellenic Astronomical Conference},
    year = 2012,
   	editor = {{Papadakis}, I. and {Anastasiadis}, A.},
    month = jan,
    pages = {11-11},
   	adsurl = {http://adsabs.harvard.edu/abs/2012hell.confQ..11G},
  	adsnote = {Provided by the SAO/NASA Astrophysics Data System}
}

@INPROCEEDINGS{2001cckSPIE,
   	author = {{Kankelborg}, C.~C. and {Thomas}, R.~J.},
    title = "{Simultaneous imaging and spectroscopy of the solar atmosphere: advantages and challenges of a 3-order slitless spectrograph}",
	booktitle = {UV/EUV and Visible Space Instrumentation for Astronomy and Solar Physics},
    year = 2001,
   	series = {\procspie},
   	volume = 4498,
   	editor = {{Siegmund}, O.~H. and {Fineschi}, S. and {Gummin}, M.~A.},
    month = dec,
    pages = {16-26},
    doi = {10.1117/12.450074},
   	adsurl = {http://adsabs.harvard.edu/abs/2001SPIE.4498...16K},
  	adsnote = {Provided by the SAO/NASA Astrophysics Data System}
}

@ARTICLE{Hahn2012,
   	author = {{Hahn}, M. and {Landi}, E. and {Savin}, D.~W.},
    title = "{Evidence of Wave Damping at Low Heights in a Polar Coronal Hole}",
  	journal = {\apj},
	archivePrefix = "arXiv",
   	eprint = {1202.1743},
 	primaryClass = "astro-ph.SR",
 	keywords = {line: profiles, Sun: corona, waves},
    year = 2012,
    month = jul,
   	volume = 753,
    eid = {36},
    pages = {36},
    doi = {10.1088/0004-637X/753/1/36},
   	adsurl = {http://adsabs.harvard.edu/abs/2012ApJ...753...36H},
  	adsnote = {Provided by the SAO/NASA Astrophysics Data System}
}

@ARTICLE{Hahn2013,
   	author = {{Hahn}, M. and {Savin}, D.~W.},
    title = "{Observational Quantification of the Energy Dissipated by Alfv{\'e}n Waves in a Polar Coronal Hole: Evidence that Waves Drive the Fast Solar Wind}",
  	journal = {\apj},
	archivePrefix = "arXiv",
   	eprint = {1302.5403},
 	primaryClass = "astro-ph.SR",
 	keywords = {line: profiles, solar wind, Sun: corona, waves},
    year = 2013,
    month = oct,
   	volume = 776,
    eid = {78},
    pages = {78},
    doi = {10.1088/0004-637X/776/2/78},
  	adsurl = {http://adsabs.harvard.edu/abs/2013ApJ...776...78H},
  	adsnote = {Provided by the SAO/NASA Astrophysics Data System}
}

@INPROCEEDINGS{Stern04,
   	author = {{Stern}, R.~A. and {Shing}, L. and {Catura}, P.~R. and {Morrison}, M.~D. and {Duncan}, D.~W. and {Lemen}, J.~R. and {Eaton}, T. and {Pool}, P.~J. and {Steward}, R. and {Walton}, D.~M. and {Smith}, A.},
    title = "{Characterization of the flight CCD detectors for the GOES N and O solar x-ray imagers}",
	booktitle = {Telescopes and Instrumentation for Solar Astrophysics},
    year = 2004,
   	series = {\procspie},
   	volume = 5171,
   	editor = {{Fineschi}, S. and {Gummin}, M.~A.},
    month = feb,
    pages = {77-88},
    doi = {10.1117/12.506346},
   	adsurl = {http://adsabs.harvard.edu/abs/2004SPIE.5171...77S},
  	adsnote = {Provided by the SAO/NASA Astrophysics Data System}
}

@ARTICLE{Vernazza78,
	author = {{Vernazza}, J.~E. and {Reeves}, E.~M.},
	title = "{Extreme ultraviolet composite spectra of representative solar features}",
	journal = {\apjs},
	keywords = {FAR ULTRAVIOLET RADIATION, LINE SPECTRA, SOLAR SPECTRA, SPECTRUM ANALYSIS, TABLES (DATA), ULTRAVIOLET SPECTRA, ASTRONOMICAL PHOTOMETRY, SOLAR CORONA, SOLAR CYCLES},
	year = 1978,
	month = aug,
	volume = 37,
	pages = {485-513},
	doi = {10.1086/190539},
	adsurl = {http://adsabs.harvard.edu/abs/1978ApJS...37..485V},
	adsnote = {Provided by the SAO/NASA Astrophysics Data System},
}

@ARTICLE{Harrison95,
    author = {{Harrison}, R.~A. and {Sawyer}, E.~C. and {Carter}, M.~K. and {Cruise}, A.~M. and {Cutler}, R.~M. and {Fludra}, A. and {Hayes}, R.~W. and {Kent}, B.~J. and {Lang}, J. and {Parker}, D.~J. and {Payne}, J. and {Pike}, C.~D. and {Peskett}, S.~C. and {Richards}, A.~G. and {Gulhane}, J.~L. and {Norman}, K. and {Breeveld}, A.~A. and {Breeveld}, E.~R. and {Al Janabi}, K.~F. and {McCalden}, A.~J. and {Parkinson}, J.~H. and {Self}, D.~G. and {Thomas}, P.~D. and {Poland}, A.~I. and {Thomas}, R.~J. and {Thompson}, W.~T. and {Kjeldseth-Moe}, O. and {Brekke}, P. and {Karud}, J. and {Maltby}, P. and {Aschenbach}, B. and {Br{\"a}uninger}, H. and {K{\"u}hne}, M. and {Hollandt}, J. and {Siegmund}, O.~H.~W. and {Huber}, M.~C.~E. and {Gabriel}, A.~H. and {Mason}, H.~E. and {Bromage}, B.~J.~I.},
    title = "{The Coronal Diagnostic Spectrometer for the Solar and Heliospheric Observatory}",
    journal = {\solphys},
    keywords = {Solar Atmosphere, Extreme UV Spectroscopy},
    year = 1995,
    month = dec,
    volume = 162,
    pages = {233-290},
    doi = {10.1007/BF00733431},
    adsurl = {https://ui.adsabs.harvard.edu/abs/1995SoPh..162..233H},
    adsnote = {Provided by the SAO/NASA Astrophysics Data System}
}

@ARTICLE{Powell90,
   	author = {{Powell}, F.~R. and {Vedder}, P.~W. and {Lindblom}, J.~F. and
	{Powell}, S.~F.},
    title = "{Thin film filter performance for extreme ultraviolet and X-ray applications}",
 	journal = {Optical Engineering},
 	keywords = {Absorptivity, Extreme Ultraviolet Radiation, Optical Filters, Thin Films, X Ray Telescopes, Laser Targets, Photocathodes, Transmittance},
    year = 1990,
    month = jun,
   	volume = 29,
    pages = {614-624},
    doi = {10.1117/12.55641},
   	adsurl = {http://adsabs.harvard.edu/abs/1990OptEn..29..614P},
  	adsnote = {Provided by the SAO/NASA Astrophysics Data System}
}

@ARTICLE{Henke93,
   	author = {{Henke}, B.~L. and {Gullikson}, E.~M. and {Davis}, J.~C.},
    title = "{X-Ray Interactions: Photoabsorption, Scattering, Transmission, and Reflection at E = 50-30,000 eV, Z = 1-92}",
  	journal = {Atomic Data and Nuclear Data Tables},
    year = 1993,
    month = jul,
   	volume = 54,
    pages = {181-342},
    doi = {10.1006/adnd.1993.1013},
   	adsurl = {http://adsabs.harvard.edu/abs/1993ADNDT..54..181H},
  	adsnote = {Provided by the SAO/NASA Astrophysics Data System}
}

@INPROCEEDINGS{KankThom01,
   	author = {{Kankelborg}, C.~C. and {Thomas}, R.~J.},
    title = "{Simultaneous imaging and spectroscopy of the solar atmosphere: advantages and challenges of a 3-order slitless spectrograph}",
	booktitle = {UV/EUV and Visible Space Instrumentation for Astronomy and Solar Physics},
    year = 2001,
   	series = {\procspie},
   	volume = 4498,
   	editor = {{Siegmund}, O.~H. and {Fineschi}, S. and {Gummin}, M.~A.},
    month = dec,
    pages = {16-26},
    doi = {10.1117/12.450074},
   	adsurl = {http://adsabs.harvard.edu/abs/2001SPIE.4498...16K},
  	adsnote = {Provided by the SAO/NASA Astrophysics Data System}
}

@article{Hagen08,
	author = {Nathan {Hagen} and Eustace L. {Dereniak}},
	journal = {\ao},
	keywords = {Image quality assessment; Spectrometers and spectroscopic instrumentation; Spectrometers; Multispectral and hyperspectral imaging},
	number = {28},
	pages = {F85--F95},
	publisher = {OSA},
	title = {{Analysis of computed tomographic imaging spectrometers. I. Spatial and spectral resolution}},
	volume = {47},
	month = {Oct},
	year = {2008},
	url = {http://ao.osa.org/abstract.cfm?URI=ao-47-28-F85},
	doi = {10.1364/AO.47.000F85},
}

@ARTICLE{Brannon16,
   	author = {{Brannon}, S.~R.},
    title = "{Observation and Analysis of Ballistic Downflows in an M-class Flare with the Interface Region Imaging Spectrograph}",
  	journal = {\apj},
 	keywords = {Sun: chromosphere, Sun: corona, Sun: flares},
    year = 2016,
    month = dec,
   	volume = 833,
    eid = {101},
    pages = {101},
    doi = {10.3847/1538-4357/833/1/101},
   	adsurl = {http://adsabs.harvard.edu/abs/2016ApJ...833..101B},
  	adsnote = {Provided by the SAO/NASA Astrophysics Data System}
}

@INPROCEEDINGS{Cao12,
   	author = {{Cao}, W. and {Goode}, P.~R. and {Ahn}, K. and {Gorceix}, N. and {Schmidt}, W. and {Lin}, H.},
    title = "{NIRIS: The Second Generation Near-Infrared Imaging Spectro-polarimeter for the 1.6 Meter New Solar Telescope}",
	booktitle = {Second ATST-EAST Meeting: Magnetic Fields from the Photosphere to the Corona.},
    year = 2012,
   	series = {Astronomical Society of the Pacific Conference Series},
   	volume = 463,
   	editor = {{Rimmele}, T.~R. and {Tritschler}, A. and {W{\"o}ger}, F. and {Collados Vera}, M. and {Socas-Navarro}, H. and {Schlichenmaier}, R. and {Carlsson}, M. and {Berger}, T. and {Cadavid}, A. and {Gilbert}, P.~R. and {Goode}, P.~R. and {Kn{\"o}lker}, M.},
    month = dec,
    pages = {291},
   	adsurl = {http://adsabs.harvard.edu/abs/2012ASPC..463..291C},
  	adsnote = {Provided by the SAO/NASA Astrophysics Data System}
}

@ARTICLE{IRIS14,
   	author = {{De Pontieu}, B. and {Title}, A.~M. and {Lemen}, J.~R. and {Kushner}, G.~D. and
	{Akin}, D.~J. and {Allard}, B. and {Berger}, T. and {Boerner}, P. and
	{Cheung}, M. and {Chou}, C. and {Drake}, J.~F. and {Duncan}, D.~W. and
	{Freeland}, S. and {Heyman}, G.~F. and {Hoffman}, C. and {Hurlburt}, N.~E. and
	{Lindgren}, R.~W. and {Mathur}, D. and {Rehse}, R. and {Sabolish}, D. and
	{Seguin}, R. and {Schrijver}, C.~J. and {Tarbell}, T.~D. and
	{W{\"u}lser}, J.-P. and {Wolfson}, C.~J. and {Yanari}, C. and
	{Mudge}, J. and {Nguyen-Phuc}, N. and {Timmons}, R. and {van Bezooijen}, R. and
	{Weingrod}, I. and {Brookner}, R. and {Butcher}, G. and {Dougherty}, B. and
	{Eder}, J. and {Knagenhjelm}, V. and {Larsen}, S. and {Mansir}, D. and
	{Phan}, L. and {Boyle}, P. and {Cheimets}, P.~N. and {DeLuca}, E.~E. and
	{Golub}, L. and {Gates}, R. and {Hertz}, E. and {McKillop}, S. and
	{Park}, S. and {Perry}, T. and {Podgorski}, W.~A. and {Reeves}, K. and
	{Saar}, S. and {Testa}, P. and {Tian}, H. and {Weber}, M. and
	{Dunn}, C. and {Eccles}, S. and {Jaeggli}, S.~A. and {Kankelborg}, C.~C. and
	{Mashburn}, K. and {Pust}, N. and {Springer}, L. and {Carvalho}, R. and
	{Kleint}, L. and {Marmie}, J. and {Mazmanian}, E. and {Pereira}, T.~M.~D. and
	{Sawyer}, S. and {Strong}, J. and {Worden}, S.~P. and {Carlsson}, M. and
	{Hansteen}, V.~H. and {Leenaarts}, J. and {Wiesmann}, M. and
	{Aloise}, J. and {Chu}, K.-C. and {Bush}, R.~I. and {Scherrer}, P.~H. and
	{Brekke}, P. and {Martinez-Sykora}, J. and {Lites}, B.~W. and
	{McIntosh}, S.~W. and {Uitenbroek}, H. and {Okamoto}, T.~J. and
	{Gummin}, M.~A. and {Auker}, G. and {Jerram}, P. and {Pool}, P. and
	{Waltham}, N.},
    title = "{The Interface Region Imaging Spectrograph (IRIS)}",
  	journal = {\solphys},
	archivePrefix = "arXiv",
   	eprint = {1401.2491},
 	primaryClass = "astro-ph.SR",
 	keywords = {Heating, chromospheric, Heating, coronal, Chromosphere, models, Chromosphere, active, Corona, active, Magnetic fields, chromosphere, Instrumentation and data management, Spectrum, ultraviolet},
    year = 2014,
    month = jul,
   	volume = 289,
    pages = {2733-2779},
    doi = {10.1007/s11207-014-0485-y},
   	adsurl = {http://adsabs.harvard.edu/abs/2014SoPh..289.2733D},
  	adsnote = {Provided by the SAO/NASA Astrophysics Data System}
}

@ARTICLE{DePontieu03,
   	author = {{De Pontieu}, B. and {Tarbell}, T. and {Erd{\'e}lyi}, R.},
    title = "{Correlations on Arcsecond Scales between Chromospheric and Transition Region Emission in Active Regions}",
  	journal = {\apj},
 	keywords = {Magnetic Fields, Magnetohydrodynamics: MHD, Sun: Chromosphere, Sun: Transition Region, Sun: UV Radiation},
    year = 2003,
    month = jun,
   	volume = 590,
    pages = {502-518},
    doi = {10.1086/374928},
   	adsurl = {http://adsabs.harvard.edu/abs/2003ApJ...590..502D},
  	adsnote = {Provided by the SAO/NASA Astrophysics Data System}
}

@ARTICLE{Judge08,
   	author = {{Judge}, P.},
    title = "{An Explanation of the Solar Transition Region}",
  	journal = {\apjl},
	archivePrefix = "arXiv",
   	eprint = {0807.1706},
 	keywords = {Sun: atmosphere, Sun: chromosphere, Sun: corona, Sun: magnetic fields, Sun: transition region },
    year = 2008,
    month = aug,
   	volume = 683,
    eid = {L87},
    pages = {L87},
    doi = {10.1086/591470},
   	adsurl = {http://adsabs.harvard.edu/abs/2008ApJ...683L..87J},
    adsnote = {Provided by the SAO/NASA Astrophysics Data System}
}

@ARTICLE{JudgeCenteno08,
   	author = {{Judge}, P. and {Centeno}, R.},
    title = "{On the Magnetic Structure of the Solar Transition Region}",
  journal = {\apj},
archivePrefix = "arXiv",
   	eprint = {0805.1436},
 	keywords = {Sun: atmosphere, Sun: chromosphere, Sun: corona, Sun: magnetic fields, Sun: transition region },
    year = 2008,
    month = nov,
   	volume = 687,
    eid = {1388-1397},
    pages = {1388-1397},
    doi = {10.1086/590104},
   	adsurl = {http://adsabs.harvard.edu/abs/2008ApJ...687.1388J},
  	adsnote = {Provided by the SAO/NASA Astrophysics Data System}
}

@article{mckenzie2000supra,
  title="{Supra-arcade downflows in long-duration solar flare events}",
  author={McKenzie, D.~E.},
  journal={\solphys},
  volume={195},
  number={2},
  pages={381--399},
  year={2000},
  publisher={Springer}
}

@article{savage2012,
  title="{Re-interpretation of Supra-arcade Downflows in Solar Flares}",
  author={{Savage}, Sabrina L and {McKenzie}, David E and {Reeves}, Katharine K},
  journal={\apjl},
  volume={747},
  number={2},
  pages={L40},
  year={2012},
  publisher={IOP Publishing}
}

@article{qiu2004,
  title="{Magnetic reconnection and mass acceleration in flare-coronal mass ejection events}",
  author={{Qiu}, Jiong and {Wang}, Haimin and {Cheng}, CZ and {Gary}, Dale E},
  journal={\apj},
  volume={604},
  number={2},
  pages={900},
  year={2004},
  publisher={IOP Publishing}
}

@article{miklenic2007,
  title="{Reconnection and energy release rates in a two-ribbon flare}",
  author={{Miklenic}, C.~H. and {Veronig}, A.~M. and {Vrsnak}, B and {Hanslmeier}, Arnold},
  journal={\aap},
  volume={461},
  number={2},
  pages={697},
  year={2007},
  publisher={EDP Sciences}
}

@article{asai2004,
  title="{Flare ribbon expansion and energy release rate}",
  author={{Asai}, Ayumi and {Yokoyama}, Takaaki and {Shimojo}, Masumi and {Masuda}, Satoshi and {Kurokawa}, Hiroki and {Shibata}, Kazunari},
  journal={\apj},
  volume={611},
  number={1},
  pages={557},
  year={2004},
  publisher={IOP Publishing}
}

@article{shibata1995,
  title="{Hot-plasma ejections associated with compact-loop solar flares}",
  author={{Shibata}, K.~C. and {Masuda}, S and {Shimojo}, M and {Hara}, H and {Yokoyama}, T and {Tsuneta}, S and {Kosugi}, T and {Ogawara}, Y},
  journal={\apjl},
  volume={451},
  number={2},
  pages={L83},
  year={1995},
  publisher={IOP Publishing}
}

@article{masuda1994,
  title="{A loop-top hard X-ray source in a compact solar flare as evidence for magnetic reconnection}",
  author={{Masuda}, S},
  journal={\nat},
  volume={371},
  number={6497},
  pages={495},
  year={1994}
}

@article{ohyama1998,
  title="{X-ray plasma ejection associated with an impulsive flare on 1992 October 5: Physical conditions of X-ray plasma ejection}",
  author={{Ohyama}, Masamitsu and {Shibata}, Kazunari},
  journal={\apj},
  volume={499},
  number={2},
  pages={934},
  year={1998},
  publisher={IOP Publishing}
}

@article{savage2010,
  title="{Reconnection Outflows and Current Sheet Observed with Hinode/XRT in the 2008 April 9}",
  author={{Savage}, Sabrina L and {McKenzie}, David E and {Reeves}, Katharine K and {Forbes}, Terry G and {Longcope}, Dana W},
  journal={\apj},
  volume={722},
  number={1},
  pages={329},
  year={2010},
  publisher={IOP Publishing}
}

@ARTICLE{TakasaoEtAl2012,
   	author = {{Takasao}, S. and {Asai}, A. and {Isobe}, H. and {Shibata}, K.
	},
    title = "{Simultaneous Observation of Reconnection Inflow and Outflow Associated with the 2010 August 18 Solar Flare}",
  	journal = {\apjl},
	archivePrefix = "arXiv",
   	eprint = {1112.1398},
 	primaryClass = "astro-ph.SR",
 	keywords = {magnetic fields, magnetic reconnection, Sun: corona, Sun: flares, Sun: UV radiation},
    year = 2012,
    month = jan,
   	volume = 745,
    eid = {L6},
    pages = {L6},
    doi = {10.1088/2041-8205/745/1/L6},
   	adsurl = {http://adsabs.harvard.edu/abs/2012ApJ...745L...6T},
  	adsnote = {Provided by the SAO/NASA Astrophysics Data System}
}

@ARTICLE{Judge15,
   	author = {{Judge}, P.~G.},
    title = "{UV Spectra, Bombs, and the Solar Atmosphere}",
  	journal = {\apj},
	archivePrefix = "arXiv",
   	eprint = {1506.08336},
 	primaryClass = "astro-ph.SR",
 	keywords = {opacity, Sun: atmosphere, Sun: UV radiation},
    year = 2015,
    month = aug,
   	volume = 808,
    eid = {116},
    pages = {116},
    doi = {10.1088/0004-637X/808/2/116},
   	adsurl = {http://adsabs.harvard.edu/abs/2015ApJ...808..116J},
  	adsnote = {Provided by the SAO/NASA Astrophysics Data System}
}

@ARTICLE{Peter14,
   	author = {{Peter}, H. and {Tian}, H. and {Curdt}, W. and {Schmit}, D. and {Innes}, D. and {De Pontieu}, B. and {Lemen}, J. and {Title}, A. and {Boerner}, P. and {Hurlburt}, N. and {Tarbell}, T.~D. and {Wuelser}, J.~P. and {Mart{\'{\i}}nez-Sykora}, J. and {Kleint}, L. and {Golub}, L. and {McKillop}, S. and {Reeves}, K.~K. and {Saar}, S. and {Testa}, P. and {Kankelborg}, C. and {Jaeggli}, S. and {Carlsson}, M. and {Hansteen}, V.},
    title = "{Hot explosions in the cool atmosphere of the Sun}",
  	journal = {Science},
	archivePrefix = "arXiv",
   	eprint = {1410.5842},
 	primaryClass = "astro-ph.SR",
    year = 2014,
    month = oct,
   	volume = 346,
    eid = {1255726},
    pages = {1255726},
    doi = {10.1126/science.1255726},
   	adsurl = {http://adsabs.harvard.edu/abs/2014Sci...346C.315P},
  	adsnote = {Provided by the SAO/NASA Astrophysics Data System}
}

@ARTICLE{Harra04,
   author = {{Harra}, L.~K. and {Mandrini}, C.~H. and {Matthews}, S.~A.},
    title = "{What causes solar active region loops to exist at transition region temperatures?}",
  journal = {\solphys},
     year = 2004,
    month = sep,
   volume = 223,
    pages = {57-76},
      doi = {10.1007/s11207-004-0937-x},
   adsurl = {http://adsabs.harvard.edu/abs/2004SoPh..223...57H},
  adsnote = {Provided by the SAO/NASA Astrophysics Data System}
}

@ARTICLE{HarveyZwaan93,
   	author = {{Harvey}, K.~L. and {Zwaan}, C.},
    title = "{Properties and emergence of bipolar active regions}",
  	journal = {\solphys},
 keywords = {Bipolarity, Size Distribution, Solar Activity, Solar Cycles, Variations, Calcium, Iron, Magnetic Signatures},
    year = 1993,
    month = nov,
   	volume = 148,
    pages = {85-118},
    doi = {10.1007/BF00675537},
   	adsurl = {http://adsabs.harvard.edu/abs/1993SoPh..148...85H},
  	adsnote = {Provided by the SAO/NASA Astrophysics Data System}
}

@ARTICLE{Driel-Gesztelyi15,
   	author = {{van Driel-Gesztelyi}, L. and {Green}, L.~M.},
    title = "{Evolution of Active Regions}",
  	journal = {Living Reviews in Solar Physics},
 	keywords = {Active regions, Magnetic flux dispersion, Magnetic flux emergence, Evolution of active regions},
    year = 2015,
    month = sep,
   	volume = 12,
    eid = {1},
    pages = {1},
    doi = {10.1007/lrsp-2015-1},
   	adsurl = {http://adsabs.harvard.edu/abs/2015LRSP...12....1V},
  	adsnote = {Provided by the SAO/NASA Astrophysics Data System}
}

@ARTICLE{Dere89,
   	author = {{Dere}, K.~P. and {Bartoe}, J.-D.~F. and {Brueckner}, G.~E.},
    title = "{Explosive events in the solar transition zone}",
  	journal = {\solphys},
 	keywords = {Helioseismology, Solar Activity, Solar Atmosphere, Solar Spectra, Carbon, Magnetohydrodynamic Turbulence, Raster Scanning, Rocket Sounding, Solar Wind, Ultraviolet Radiation},
    year = 1989,
    month = mar,
   	volume = 123,
    pages = {41-68},
    doi = {10.1007/BF00150011},
   	adsurl = {http://adsabs.harvard.edu/abs/1989SoPh..123...41D},
  adsnote = {Provided by the SAO/NASA Astrophysics Data System}
}

@ARTICLE{Huang14,
   	author = {{Huang}, Z. and {Madjarska}, M.~S. and {Xia}, L. and {Doyle}, J.~G. and {Galsgaard}, K. and {Fu}, H.},
    title = "{Explosive Events on a Subarcsecond Scale in IRIS Observations: A Case Study}",
  	journal = {\apj},
	archivePrefix = "arXiv",
   	eprint = {1409.6425},
 	primaryClass = "astro-ph.SR",
 	keywords = {methods: observational, Sun: activity, Sun: chromosphere, Sun: transition region, techniques: spectroscopic},
    year = 2014,
    month = dec,
   	volume = 797,
    eid = {88},
    pages = {88},
    doi = {10.1088/0004-637X/797/2/88},
   	adsurl = {http://adsabs.harvard.edu/abs/2014ApJ...797...88H},
  	adsnote = {Provided by the SAO/NASA Astrophysics Data System}
}

@article{Gordon70,
	title ={Algebraic Reconstruction Techniques (ART) for three-dimensional electron microscopy and X-ray photography},
	journal = {J. Theor. Bio.},
	volume = {29},
	number = {3},
	pages = {471 - 481},
	year = {1970},
	issn = {0022-5193},
	doi = {https://doi.org/10.1016/0022-5193(70)90109-8},
	url = {http://www.sciencedirect.com/science/article/pii/0022519370901098},
	author = {Richard {Gordon} and Robert {Bender} and Gabor T. {Herman}}
}

@article{Mishra99,
	author = { Debasish {Mishra} and K. {Muralidhar} and P. {Munshi}},
	title = {A ROBUST MART ALGORITHM FOR TOMOGRAPHIC APPLICATIONS},
	journal = {Numerical Heat Transfer, Part B: Fundamentals},
	volume = {35},
	number = {4},
	pages = {485-506},
	year  = {1999},
	publisher = {Taylor & Francis},
	doi = {10.1080/104077999275857},
	URL = {https://doi.org/10.1080/104077999275857},
	eprint = {https://doi.org/10.1080/104077999275857}
}

@INPROCEEDINGS{Kankelborg04,
   	author = {{Kankelborg}, C.~C. and {Fox}, J.~L.},
    title = "{Fast Inversion of MOSES Data}",
	booktitle = {American Astronomical Society Meeting Abstracts \#204},
    year = 2004,
   	series = {Bulletin of the American Astronomical Society},
   	volume = 36,
    month = may,
    eid = {69.01},
    pages = {794},
   	adsurl = {http://adsabs.harvard.edu/abs/2004AAS...204.6901K},
  	adsnote = {Provided by the SAO/NASA Astrophysics Data System}
}

@INPROCEEDINGS{Johnson18,
    author = {{Johnson}, M.~A. and {Kankelborg}, C.~C. and {Meuchel}, R. and {Smart}, R.},
    title = "{Confocal microscopy for high-precision non-contact optical measurements}",
    booktitle = {Optical System Alignment, Tolerancing, and Verification XII},
    year = 2018,
    series = {\procspie},
    volume = 10747,
    month = sep,
    eid = {107470A},
    pages = {107470A},
    doi = {10.1117/12.2319597},
    adsurl = {http://adsabs.harvard.edu/abs/2018SPIE10747E..0AJ},
    adsnote = {Provided by the SAO/NASA Astrophysics Data System}
}

@ARTICLE{Antolin12,
   	author = {{Antolin}, P. and {Rouppe van der Voort}, L.},
    	title = "{Observing the Fine Structure of Loops through High-resolution Spectroscopic Observations of Coronal Rain with the CRISP Instrument at the Swedish Solar Telescope}",
  	journal = {\apj},
	archivePrefix = "arXiv",
   	eprint = {1112.0656},
 	primaryClass = "astro-ph.SR",
 	keywords = {magnetohydrodynamics: MHD, Sun: corona, Sun: filaments, prominences, Sun: flares},
    year = 2012,
    month = feb,
   	volume = 745,
    eid = {152},
    pages = {152},
    doi = {10.1088/0004-637X/745/2/152},
   	adsurl = {http://adsabs.harvard.edu/abs/2012ApJ...745..152A},
  	adsnote = {Provided by the SAO/NASA Astrophysics Data System}
}

@ARTICLE{Wilhelm07,
   	author = {{Wilhelm}, K. and {Marsch}, E. and {Dwivedi}, B.~N. and {Feldman}, U.},
    title = "{Observations of the Sun at Vacuum-Ultraviolet Wavelengths from Space. Part II: Results and Interpretations}",
  	journal = {\ssr},
 	keywords = {Solar VUV, observations and interpretations, Solar atmosphere, Solar plasma processes and parameters},
    year = 2007,
    month = dec,
   	volume = 133,
    pages = {103-179},
    doi = {10.1007/s11214-007-9285-0},
   	adsurl = {http://adsabs.harvard.edu/abs/2007SSRv..133..103W},
  	adsnote = {Provided by the SAO/NASA Astrophysics Data System}
}

@ARTICLE{Chae08,
   	author = {{Chae}, J. and {Sakurai}, T.},
    title = "{A Test of Three Optical Flow Techniques{---}LCT, DAVE, and NAVE}",
  	journal = {\apj},
 	keywords = {methods: data analysis, Sun: atmospheric motions, techniques: image processing},
    year = 2008,
    month = dec,
   	volume = 689,
    pages = {593-612},
    doi = {10.1086/592761},
   	adsurl = {http://adsabs.harvard.edu/abs/2008ApJ...689..593C},
  	adsnote = {Provided by the SAO/NASA Astrophysics Data System}
}

@ARTICLE{Fletcher15,
   	author = {{Fletcher}, L. and {Cargill}, P.~J. and {Antiochos}, S.~K. and {Gudiksen}, B.~V.},
    title = "{Structures in the Outer Solar Atmosphere}",
  	journal = {\ssr},
	archivePrefix = "arXiv",
   	eprint = {1412.7378},
 	primaryClass = "astro-ph.SR",
 	keywords = {Sun, Corona, Hard X-rays},
    year = 2015,
    month = may,
   	volume = 188,
    pages = {211-249},
    doi = {10.1007/s11214-014-0111-1},
   	adsurl = {http://adsabs.harvard.edu/abs/2015SSRv..188..211F},
  	adsnote = {Provided by the SAO/NASA Astrophysics Data System}
}

@ARTICLE{DeForest18,
   	author = {{DeForest}, C.~E. and {Howard}, R.~A. and {Velli}, M. and {Viall}, N. and {Vourlidas}, A.},
    title = "{The Highly Structured Outer Solar Corona}",
  	journal = {\apj},
 	keywords = {solar wind, Sun: corona, Sun: heliosphere, techniques: image processing },
    year = 2018,
    month = jul,
   	volume = 862,
    eid = {18},
    pages = {18},
    doi = {10.3847/1538-4357/aac8e3},
   	adsurl = {http://adsabs.harvard.edu/abs/2018ApJ...862...18D},
  	adsnote = {Provided by the SAO/NASA Astrophysics Data System}
}

@ARTICLE{Walker88,
   	author = {{Walker}, A.~B.~C. and {Barbee}, T.~W. and {Hoover}, R.~B. and {Lindblom}, J.~F.},
    title = "{Soft X-ray images of the solar corona with a normal-incidence Cassegrain multilayer telescope}",
  	journal = {Science},
 	keywords = {Cassegrain Optics, Solar Corona, Telescopes, X Ray Imagery, High Temperature Plasmas, Laminates, Particle Emission},
    year = 1988,
    month = sep,
   	volume = 241,
    pages = {1781-1787},
    doi = {10.1126/science.241.4874.1781},
   	adsurl = {http://adsabs.harvard.edu/abs/1988Sci...241.1781W},
  adsnote = {Provided by the SAO/NASA Astrophysics Data System}
}

@ARTICLE{Golub90,
   	author = {{Golub}, L. and {Herant}, M. and {Kalata}, K. and {Lovas}, I. and {Nystrom}, G. and {Pardo}, F. and {Spiller}, E. and {Wilczynski}, J.},
    title = "{Sub-arcsecond observations of the solar X-ray corona}",
  	journal = {\nat},
 	keywords = {Solar Corona, Solar Limb, Solar X-Rays, X Ray Imagery, Line Of Sight, Solar Cycles, Solar Flares, X Ray Telescopes},
    year = 1990,
    month = apr,
   	volume = 344,
    pages = {842-844},
    doi = {10.1038/344842a0},
   	adsurl = {http://adsabs.harvard.edu/abs/1990Natur.344..842G},
  	adsnote = {Provided by the SAO/NASA Astrophysics Data System}
}

@ARTICLE{Anderson_Huang98,
   	author = {{Anderson-Huang}, L.~S.},
    title = "{The Solar Quiet Chromosphere{---}Corona Transition Region}",
  	journal = {\ssr},
 	keywords = {Sun: transition region},
    year = 1998,
    month = may,
   	volume = 85,
    pages = {203-213},
    doi = {10.1023/A:1005138131541},
   	adsurl = {http://adsabs.harvard.edu/abs/1998SSRv...85..203A},
  	adsnote = {Provided by the SAO/NASA Astrophysics Data System}
}

@BOOK{Mariska1992,
	series = {Cambridge astrophysics series ; 23},
	publisher = {Cambridge University Press},
	isbn = {0521382610},
	year = {1992},
	title = {The solar transition region},
	language = {eng},
	address = {Cambridge [England] ; New York, NY, USA},
	author = {Mariska, John T},
	keywords = {Astronomical spectroscopy; Emission spectroscopy; Solar atmosphere -- Spectra; Sun -- Corona -- Spectra},
	lccn = {92003574},
}

@ARTICLE{Klimchuk06,
   	author = {{Klimchuk}, J.~A.},
    title = "{On Solving the Coronal Heating Problem}",
  	journal = {\solphys},
   	eprint = {astro-ph/0511841},
    year = 2006,
    month = mar,
   	volume = 234,
    pages = {41-77},
    doi = {10.1007/s11207-006-0055-z},
   	adsurl = {http://adsabs.harvard.edu/abs/2006SoPh..234...41K},
  	adsnote = {Provided by the SAO/NASA Astrophysics Data System}
}

@ARTICLE{Cirtain13,
   	author = {{Cirtain}, J.~W. and {Golub}, L. and {Winebarger}, A.~R. and {de Pontieu}, B. and {Kobayashi}, K. and {Moore}, R.~L. and {Walsh}, R.~W. and {Korreck}, K.~E. and {Weber}, M. and {McCauley}, P. and {Title}, A. and {Kuzin}, S. and {Deforest}, C.~E.},
   title = "{Energy release in the solar corona from spatially resolved magnetic braids}",
  	journal = {\nat},
    year = 2013,
    month = jan,
   	volume = 493,
    pages = {501-503},
    doi = {10.1038/nature11772},
   	adsurl = {http://adsabs.harvard.edu/abs/2013Natur.493..501C},
  	adsnote = {Provided by the SAO/NASA Astrophysics Data System}
}

@ARTICLE{DePontieu07,
   	author = {{De Pontieu}, B. and {McIntosh}, S.~W. and {Carlsson}, M. and {Hansteen}, V.~H. and {Tarbell}, T.~D. and {Schrijver}, C.~J. and {Title}, A.~M. and {Shine}, R.~A. and {Tsuneta}, S. and {Katsukawa}, Y. and {Ichimoto}, K. and {Suematsu}, Y. and {Shimizu}, T. and {Nagata}, S.},
    title = "{Chromospheric Alfv{\'e}nic Waves Strong Enough to Power the Solar Wind}",
  	journal = {Science},
    year = 2007,
    month = dec,
   	volume = 318,
    pages = {1574},
    doi = {10.1126/science.1151747},
   	adsurl = {http://adsabs.harvard.edu/abs/2007Sci...318.1574D},
  	adsnote = {Provided by the SAO/NASA Astrophysics Data System}
}

@Article{Shibata2011,
	author = {{Shibata}, Kazunari
and {Magara}, Tetsuya},
	title = "{Solar Flares: Magnetohydrodynamic Processes}",
	journal = {Living Reviews in Solar Physics},
	year = 2011,
	month = Dec,
	day = 15,
	volume = 8,
	number = 1,
	pages = 6,
	issn = {1614-4961},
	doi = {10.12942/lrsp-2011-6},
	url = {https://doi.org/10.12942/lrsp-2011-6"}
}

@ARTICLE{Viall13,
   	author = {{Viall}, N.~M. and {Klimchuk}, J.~A.},
    title = "{Modeling the Line-of-sight Integrated Emission in the Corona: Implications for Coronal Heating}",
  	journal = {\apj},
archivePrefix = "arXiv",
   	eprint = {1304.5439},
 	primaryClass = "astro-ph.SR",
 	keywords = {Sun: corona },
    year = 2013,
    month = jul,
   	volume = 771,
    eid = {115},
    pages = {115},
    doi = {10.1088/0004-637X/771/2/115},
   	adsurl = {http://adsabs.harvard.edu/abs/2013ApJ...771..115V},
  	adsnote = {Provided by the SAO/NASA Astrophysics Data System}
}

@ARTICLE{DelZanna03,
   	author = {{Del Zanna}, G. and {Mason}, H.~E.},
    title = "{Solar active regions: SOHO/CDS and TRACE observations of quiescent coronal loops}",
  	journal = {\aap},
 	keywords = {Sun: corona, techniques: spectroscopic, Sun: transition region, Sun: abundances},
    year = 2003,
    month = aug,
   	volume = 406,
    pages = {1089-1103},
    doi = {10.1051/0004-6361:20030791},
   	adsurl = {http://adsabs.harvard.edu/abs/2003A%26A...406.1089D},
  	adsnote = {Provided by the SAO/NASA Astrophysics Data System}
}

@ARTICLE{Mariska86,
   	author = {{Mariska}, J.~T.},
    title = "{The quiet solar transition region}",
  	journal = {\araa},
 	keywords = {Boundary Layers, Chromosphere, Solar Atmosphere, Solar Corona, Atmospheric Density, Atmospheric Temperature, Carbon, Doppler Effect, Fine Structure, Spectral Line Width, Ultraviolet Spectra},
    year = 1986,
   	volume = 24,
    pages = {23-48},
    doi = {10.1146/annurev.aa.24.090186.000323},
   	adsurl = {http://adsabs.harvard.edu/abs/1986ARA%26A..24...23M},
  	adsnote = {Provided by the SAO/NASA Astrophysics Data System}
}

@ARTICLE{McIntosh11,
   	author = {{McIntosh}, S.~W. and {de Pontieu}, B. and {Carlsson}, M. and {Hansteen}, V. and {Boerner}, P. and {Goossens}, M.},
    title = "{Alfv{\'e}nic waves with sufficient energy to power the quiet solar corona and fast solar wind}",
  	journal = {\nat},
    year = 2011,
    month = jul,
   	volume = 475,
    pages = {477-480},
    doi = {10.1038/nature10235},
   	adsurl = {http://adsabs.harvard.edu/abs/2011Natur.475..477M},
  	adsnote = {Provided by the SAO/NASA Astrophysics Data System}
}

@article {Schmelz14,
	author = {Schmelz, J. T. and Winebarger, A. R.},
	title = {What can observations tell us about coronal heating?},
	volume = {373},
	number = {2042},
	year = {2015},
	doi = {10.1098/rsta.2014.0257},
	publisher = {The Royal Society},
	issn = {1364-503X},
	URL = {http://rsta.royalsocietypublishing.org/content/373/2042/20140257},
	eprint = {http://rsta.royalsocietypublishing.org/content/373/2042/20140257.full.pdf},
	journal = {\ptrlond}
}

@ARTICLE{Patsourakos06,
   	author = {{Patsourakos}, S. and {Klimchuk}, J.~A.},
    title = "{Nonthermal Spectral Line Broadening and the Nanoflare Model}",
  	journal = {\apj},
 	keywords = {Hydrodynamics, Sun: Corona},
    year = 2006,
    month = aug,
   	volume = 647,
    pages = {1452-1465},
    doi = {10.1086/505517},
   	adsurl = {http://adsabs.harvard.edu/abs/2006ApJ...647.1452P},
  	adsnote = {Provided by the SAO/NASA Astrophysics Data System}
}

@ARTICLE{DePontieu15,
   	author = {{De Pontieu}, B. and {McIntosh}, S. and {Martinez-Sykora}, J. and {Peter}, H. and {Pereira}, T.~M.~D.},
    title = "{Why is Non-Thermal Line Broadening of Spectral Lines in the Lower Transition Region of the Sun Independent of Spatial Resolution?}",
  	journal = {\apjl},
	archivePrefix = "arXiv",
   	eprint = {1710.06807},
 	primaryClass = "astro-ph.SR",
 	keywords = {Sun: atmosphere, Sun: chromosphere, Sun: corona, Sun: magnetic fields, Sun: transition region, waves},
    year = 2015,
    month = jan,
   	volume = 799,
    eid = {L12},
    pages = {L12},
    doi = {10.1088/2041-8205/799/1/L12},
   	adsurl = {http://adsabs.harvard.edu/abs/2015ApJ...799L..12D},
  	adsnote = {Provided by the SAO/NASA Astrophysics Data System}
}

@ARTICLE{DeMoortel15,
   	author = {{De Moortel}, I. and {Browning}, P.},
    title = "{Recent advances in coronal heating}",
  	journal = {Philosophical Transactions of the Royal Society of London Series A},
	archivePrefix = "arXiv",
   	eprint = {1510.00977},
 	primaryClass = "astro-ph.SR",
 	keywords = {magnetohydrodynamic waves, Sun, magnetic fields, corona, chromosphere, reconnection },
    year = 2015,
    month = apr,
   	volume = 373,
    pages = {20140269-20140269},
    doi = {10.1098/rsta.2014.0269},
   	adsurl = {http://adsabs.harvard.edu/abs/2015RSPTA.37340269D},
  	adsnote = {Provided by the SAO/NASA Astrophysics Data System}
}

@article{Rayleigh_1879,
	author = { {Lord Rayleigh F.R.S.} },
	title = {{XXXI. Investigations in optics, with special reference to the spectroscope}},
	journal = {The London, Edinburgh, and Dublin Philosophical Magazine and Journal of Science},
	volume = {8},
	number = {49},
	pages = {261-274},
	year  = {1879},
	publisher = {Taylor & Francis},
	doi = {10.1080/14786447908639684},
	eprint = {https://doi.org/10.1080/14786447908639684}
}

@ARTICLE{Dere84,
    author = {{Dere}, K.~P. and {Bartoe}, J.-D.~F. and {Brueckner}, G.~E.},
    title = "{High-resolution telescope and spectrograph observations of the quiet solar chromosphere and transition zone}",
    journal = {\apj},
    keywords = {Chromosphere, Solar Spectra, Spectroheliographs, Autocorrelation, Doppler Effect, High Resolution, Solar Atmosphere, Spectral Line Width, Ultraviolet Spectra},
    year = 1984,
    month = jun,
    volume = 281,
    pages = {870-883},
    doi = {10.1086/162167},
    adsurl = {http://adsabs.harvard.edu/abs/1984ApJ...281..870D},
    adsnote = {Provided by the SAO/NASA Astrophysics Data System}
}

@ARTICLE{Petschek64,
    author = {{Petschek}, H.~E.},
    title = "{Magnetic Field Annihilation}",
    journal = {NASA Special Publication},
    year = 1964,
    volume = 50,
    pages = {425},
    adsurl = {http://adsabs.harvard.edu/abs/1964NASSP..50..425P},
    adsnote = {Provided by the SAO/NASA Astrophysics Data System}
}

@ARTICLE{DeForest04,
    author = {{DeForest}, C. and {Elmore}, D.~F. and {Bradford}, M.~P. and {Elrod}, J. and {Gilliam}, D.~L.},
    title = "{Stereoscopic Spectroscopy for Efficient Spectral Imaging and Magnetography}",
    journal = {\apj},
    keywords = {Instrumentation: Polarimeters, Instrumentation: Spectrographs, Methods: Data Analysis, Sun: Magnetic Fields, Techniques: Polarimetric, Techniques: Spectroscopic},
    year = 2004,
    month = nov,
    volume = 616,
    pages = {600-616},
    doi = {10.1086/424745},
    adsurl = {http://adsabs.harvard.edu/abs/2004ApJ...616..600D},
    adsnote = {Provided by the SAO/NASA Astrophysics Data System}
}

@ARTICLE{Puschmann12,
    author = {{Puschmann}, K.~G. and {Denker}, C. and {Kneer}, F. and {Al Erdogan}, N. and {Balthasar}, H. and {Bauer}, S.~M. and {Beck}, C. and {Bello Gonz{\'a}lez}, N. and {Collados}, M. and {Hahn}, T. and {Hirzberger}, J. and {Hofmann}, A. and {Louis}, R.~E. and {Nicklas}, H. and {Okunev}, O. and {Mart{\'{\i}}nez Pillet}, V. and {Popow}, E. and {Seelemann}, T. and {Volkmer}, R. and {Wittmann}, A.~D. and {Woche}, M.},
    title = "{The GREGOR Fabry-P{\'e}rot Interferometer}",
    journal = {Astronomische Nachrichten},
    archivePrefix = "arXiv",
    eprint = {1210.2921},
    primaryClass = "astro-ph.IM",
    keywords = {instrumentation: interferometers, instrumentation: polarimeters, Sun: photosphere, Sun: magnetic fields, techniques: spectroscopic, techniques: high angular resolution},
    year = 2012,
    month = nov,
    volume = 333,
    pages = {880},
    doi = {10.1002/asna.201211734},
    adsurl = {http://adsabs.harvard.edu/abs/2012AN....333..880P},
    adsnote = {Provided by the SAO/NASA Astrophysics Data System}
}

@phdthesis{Horton10,
    author = {Horton, Mitchel Dewayne},
    title = "{A Novel Technique for CTIS Image-Reconstruction}",
    school = {University of Tennessee},
    year = 2010,
    url = {https://trace.tennessee.edu/utk_graddiss/704}
}

@ARTICLE{Innes99,
    author = {{Innes}, D.~E. and {T{\'o}th}, G.},
    title = "{Simulations of small-scale explosive events on the Sun}",
    journal = {\solphys},
    eprint = {astro-ph/9901342},
    year = 1999,
    month = mar,
    volume = 185,
    pages = {127-141},
    doi = {10.1023/A:1005162216540},
    adsurl = {http://adsabs.harvard.edu/abs/1999SoPh..185..127I},
    adsnote = {Provided by the SAO/NASA Astrophysics Data System}
}

@ARTICLE{Innes15,
    author = {{Innes}, D.~E. and {Guo}, L.-J. and {Huang}, Y.-M. and {Bhattacharjee}, A.
	},
    title = "{IRIS Si IV Line Profiles: An Indication for the Plasmoid Instability during Small-scale Magnetic Reconnection on the Sun}",
    journal = {\apj},
    archivePrefix = "arXiv",
    eprint = {1509.08837},
    primaryClass = "astro-ph.SR",
    keywords = {magnetic reconnection, Sun: activity, Sun: transition region, Sun: UV radiation},
    year = 2015,
    month = nov,
    volume = 813,
    eid = {86},
    pages = {86},
    doi = {10.1088/0004-637X/813/2/86},
    adsurl = {http://adsabs.harvard.edu/abs/2015ApJ...813...86I},
    adsnote = {Provided by the SAO/NASA Astrophysics Data System}
}

@ARTICLE{Bhattacharjee09,
    author = {{Bhattacharjee}, A. and {Huang}, Y.-M. and {Yang}, H. and {Rogers}, B.},
    title = "{Fast reconnection in high-Lundquist-number plasmas due to the plasmoid Instability}",
    journal = {Physics of Plasmas},
    archivePrefix = "arXiv",
    eprint = {0906.5599},
    primaryClass = "physics.plasm-ph",
    keywords = {magnetic reconnection, plasma turbulence, tearing instability, Magnetohydrodynamics, Plasma turbulence, Macroinstabilities},
    year = 2009,
    month = nov,
    volume = 16,
    number = 11,
    eid = {112102},
    pages = {112102},
    doi = {10.1063/1.3264103},
    adsurl = {http://adsabs.harvard.edu/abs/2009PhPl...16k2102B},
    adsnote = {Provided by the SAO/NASA Astrophysics Data System}
}

@ARTICLE{Priest02,
    author = {{Priest}, E.~R. and {Forbes}, T.~G.},
    title = "{The magnetic nature of solar flares}",
    journal = {\aapr},
    year = 2002,
    volume = 10,
    pages = {313-377},
    doi = {10.1007/s001590100013},
    adsurl = {http://adsabs.harvard.edu/abs/2002A%26ARv..10..313P},
    adsnote = {Provided by the SAO/NASA Astrophysics Data System}
}

@ARTICLE{Nagai98,
    author = {{Nagai}, T. and {Fujimoto}, M. and {Saito}, Y. and {Machida}, S. and
	{Terasawa}, T. and {Nakamura}, R. and {Yamamoto}, T. and {Mukai}, T. and
	{Nishida}, A. and {Kokubun}, S.},
    title = "{Structure and dynamics of magnetic reconnection for substorm onsets with Geotail observations}",
    journal = {\jgr},
    keywords = {Magnetospheric Physics: Magnetospheric configuration and dynamics, Magnetospheric Physics: Magnetotail, Magnetospheric Physics: Plasma sheet, Magnetospheric Physics: Storms and substorms},
    year = 1998,
    month = mar,
    volume = 103,
    pages = {4419-4440},
    doi = {10.1029/97JA02190},
    adsurl = {http://adsabs.harvard.edu/abs/1998JGR...103.4419N},
    adsnote = {Provided by the SAO/NASA Astrophysics Data System}
}

@ARTICLE{Cassak17,
    author = {{Cassak}, P.~A. and {Liu}, Y.-H. and {Shay}, M.~A.},
    title = "{A review of the 0.1 reconnection rate problem}",
    journal = {Journal of Plasma Physics},
    archivePrefix = "arXiv",
    eprint = {1708.03449},
    primaryClass = "physics.plasm-ph",
    keywords = {astrophysical plasmas, fusion plasma, space plasma physics,},
    year = 2017,
    month = oct,
    volume = 83,
    number = 5,
    eid = {715830501},
    pages = {715830501},
    doi = {10.1017/S0022377817000666},
    adsurl = {http://adsabs.harvard.edu/abs/2017JPlPh..83e7101C},
    adsnote = {Provided by the SAO/NASA Astrophysics Data System}
}

@ARTICLE{Angelopoulos08,
    author = {{Angelopoulos}, V. and {McFadden}, J.~P. and {Larson}, D. and {Carlson}, C.~W. and {Mende}, S.~B. and {Frey}, H. and {Phan}, T. and {Sibeck}, D.~G. and {Glassmeier}, K.-H. and {Auster}, U. and {Donovan}, E. and {Mann}, I.~R. and {Rae}, I.~J. and {Russell}, C.~T. and {Runov}, A. and {Zhou}, X.-Z. and {Kepko}, L.},
    title = "{Tail Reconnection Triggering Substorm Onset}",
    journal = {Science},
    year = 2008,
    month = aug,
    volume = 321,
    pages = {931},
    doi = {10.1126/science.1160495},
    adsurl = {http://adsabs.harvard.edu/abs/2008Sci...321..931A},
    adsnote = {Provided by the SAO/NASA Astrophysics Data System}
}

@article{Descour95,
    author = {Michael Descour and Eustace Dereniak},
    journal = {Appl. Opt.},
    keywords = {Imaging spectroscopy; Imaging systems; Medical imaging; Point spread function; Reconstruction algorithms; Spectral imaging},
    number = {22},
    pages = {4817--4826},
    publisher = {OSA},
    title = {Computed-tomography imaging spectrometer: experimental calibration and reconstruction results},
    volume = {34},
    month = {Aug},
    year = {1995},
    url = {http://ao.osa.org/abstract.cfm?URI=ao-34-22-4817},
    doi = {10.1364/AO.34.004817},
    abstract = {A temporally and spatially nonscanning imaging spectrometer is described in terms of computed-tomography concepts, specifically the central-slice theorem. A sequence of three transmission sinusoidal-phase gratings rotated in 60{\textdegree} increments achieves dispersion in multiple directions and into multiple orders. The dispersed images of the system's field stop are interpreted as two-dimensional projections of a three-dimensional (x, y, $\lambda$) object cube. Because of the size of the finite focal-plane array, this imaging spectrometer is an example of a limited-view-angle tomographic system. The imaging spectrometer's point spread function is measured experimentally as a function of wavelength and position in the field of view. Reconstruction of the object cube is then achieved through the maximum-likelihood, expectation-maximization algorithm under the assumption of a Poisson likelihood law. Experimental results indicate that the instrument performs well in the case of broadband and narrow-band emitters.},
}

@ARTICLE{Bulygin91,
    author = {{Bulygin}, F.~V. and {Vishnyakov}, G.~N. and {Levin}, G.~G. and {Karpukhin}, D.~V.},
    title = "{Spectrotomography--a new method of obtaining spectrograms of 2-D objects}",
    journal = {Optics and Spectroscopy},
    year = 1991,
    month = dec,
    volume = 71,
    pages = {561-563},
    adsurl = {http://adsabs.harvard.edu/abs/1991OptSp..71..561B},
    adsnote = {Provided by the SAO/NASA Astrophysics Data System}
}

@ARTICLE{Tousey73,
    author = {{Tousey}, R. and {Bartoe}, J.~D.~F. and {Bohlin}, J.~D. and {Brueckner}, G.~E. and {Purcell}, J.~D. and {Scherrer}, V.~E. and {Sheeley}, Jr., N.~R. and {Schumacher}, R.~J. and {Vanhoosier}, M.~E.},
    title = "{A Preliminary Study of the Extreme Ultraviolet Spectroheliograms from Skylab}",
    journal = {\solphys},
    year = 1973,
    month = dec,
    volume = 33,
    pages = {265-280},
    doi = {10.1007/BF00152418},
    adsurl = {http://adsabs.harvard.edu/abs/1973SoPh...33..265T},
    adsnote = {Provided by the SAO/NASA Astrophysics Data System}
}

@ARTICLE{Doyle98,
    author = {{Doyle}, J.~G. and {Banerjee}, D. and {Perez}, M.~E.},
    title = "{Coronal line-width variations}",
    journal = {\solphys},
    year = 1998,
    month = jul,
    volume = 181,
    pages = {91-101},
    doi = {10.1023/A:1005019931323},
    adsurl = {http://adsabs.harvard.edu/abs/1998SoPh..181...91D},
    adsnote = {Provided by the SAO/NASA Astrophysics Data System}
}

@ARTICLE{Banerjee98,
    author = {{Banerjee}, D. and {Teriaca}, L. and {Doyle}, J.~G. and {Wilhelm}, K.},
    title = "{Broadening of SI VIII lines observed in the solar polar coronal holes}",
    journal = {\aap},
    keywords = {SUN: CORONA, WAVES, SUN: UV RADIATION},
    year = 1998,
    month = nov,
    volume = 339,
    pages = {208-214},
    adsurl = {http://adsabs.harvard.edu/abs/1998A%26A...339..208B},
    adsnote = {Provided by the SAO/NASA Astrophysics Data System}
}

@ARTICLE{Banerjee09,
    author = {{Banerjee}, D. and {P{\'e}rez-Su{\'a}rez}, D. and {Doyle}, J.~G.},
    title = "{Signatures of Alfv{\'e}n waves in the polar coronal holes as seen by EIS/Hinode}",
    journal = {\aap},
    archivePrefix = "arXiv",
    eprint = {0906.4600},
    primaryClass = "astro-ph.SR",
    keywords = {Sun: corona, Sun: oscillations, Sun: UV radiation, line: profiles, waves},
    year = 2009,
    month = jul,
    volume = 501,
    pages = {L15-L18},
    doi = {10.1051/0004-6361/200912242},
    adsurl = {http://adsabs.harvard.edu/abs/2009A%26A...501L..15B},
    adsnote = {Provided by the SAO/NASA Astrophysics Data System}
}

@ARTICLE{Moran03,
    author = {{Moran}, T.~G.},
    title = "{Test for Alfv{\'e}n Wave Signatures in a Solar Coronal Hole}",
    journal = {\apj},
    keywords = {Sun: Solar Wind, Sun: Corona, Sun: UV Radiation, Waves},
    year = 2003,
    month = nov,
    volume = 598,
    pages = {657-666},
    doi = {10.1086/378795},
    adsurl = {http://adsabs.harvard.edu/abs/2003ApJ...598..657M},
    adsnote = {Provided by the SAO/NASA Astrophysics Data System}
}

@ARTICLE{Cranmer05,
    author = {{Cranmer}, S.~R. and {van Ballegooijen}, A.~A.},
    title = "{On the Generation, Propagation, and Reflection of Alfv{\'e}n Waves from the Solar Photosphere to the Distant Heliosphere}",
    journal = {\apjs},
    eprint = {astro-ph/0410639},
    keywords = {Magnetohydrodynamics: MHD, Sun: Solar Wind, Sun: Atmospheric Motions, Sun: Corona, Turbulence, Waves},
    year = 2005,
    month = feb,
    volume = 156,
    pages = {265-293},
    doi = {10.1086/426507},
    adsurl = {http://adsabs.harvard.edu/abs/2005ApJS..156..265C},
    adsnote = {Provided by the SAO/NASA Astrophysics Data System}
}

@ARTICLE{Moran01,
    author = {{Moran}, T.~G.},
    title = "{Interpretation of coronal off-limb spectral line width measurements}",
    journal = {\aap},
    keywords = {SUN: CORONA, SOLAR WIND, SOLAR-TERRESTRIAL RELATIONS},
    year = 2001,
    month = aug,
    volume = 374,
    pages = {L9-L11},
    doi = {10.1051/0004-6361:20010643},
    adsurl = {http://adsabs.harvard.edu/abs/2001A%26A...374L...9M},
    adsnote = {Provided by the SAO/NASA Astrophysics Data System}
}

@ARTICLE{Dere97,
    author = {{Dere}, K.~P. and {Landi}, E. and {Mason}, H.~E. and {Monsignori Fossi}, B.~C. and {Young}, P.~R.},
    title = "{CHIANTI - an atomic database for emission lines}",
    journal = {\aaps},
    keywords = {ATOMIC DATA, ASTRONOMICAL DATA BASES: MISCELLANEOUS, ULTRAVIOLET: GENERAL, SUN: ATMOSPHERE, STARS: ATMOSPHERE},
    year = 1997,
    month = oct,
    volume = 125,
    pages = {149-173},
    doi = {10.1051/aas:1997368},
    adsurl = {http://adsabs.harvard.edu/abs/1997A%26AS..125..149D},
    adsnote = {Provided by the SAO/NASA Astrophysics Data System}
}

@ARTICLE{DelZanna15,
    author = {{Del Zanna}, G. and {Dere}, K.~P. and {Young}, P.~R. and {Landi}, E. and {Mason}, H.~E.},
    title = "{CHIANTI - An atomic database for emission lines. Version 8}",
    journal = {\aap},
    archivePrefix = "arXiv",
    eprint = {1508.07631},
    primaryClass = "astro-ph.SR",
    keywords = {atomic data, line: identification, atomic processes, radiation mechanisms: thermal},
    year = 2015,
    month = oct,
    volume = 582,
    eid = {A56},
    pages = {A56},
    doi = {10.1051/0004-6361/201526827},
    adsurl = {http://adsabs.harvard.edu/abs/2015A%26A...582A..56D},
    adsnote = {Provided by the SAO/NASA Astrophysics Data System}
}

@INPROCEEDINGS{DeForest03,
    author = {{Deforest}, C.~E.},
    title = "{Stereoscopic Spectroscopy: A New Technique for Rapid Magnetography}",
    booktitle = {Solar Polarization},
    year = 2003,
    series = {Astronomical Society of the Pacific Conference Series},
    volume = 307,
    editor = {{Trujillo-Bueno}, J. and {Sanchez Almeida}, J.},
    pages = {75},
    adsurl = {http://adsabs.harvard.edu/abs/2003ASPC..307...75D},
    adsnote = {Provided by the SAO/NASA Astrophysics Data System}
}

@ARTICLE{Dufton90,
    author = {{Dufton}, P.~L. and {Kingston}, A.~E. and {Widing}, K.~G.},
    title = "{Fe XV line ratios in the sun - Discrepancies between theory and observations}",
    journal = {\apj},
    keywords = {Iron, Solar Flares, Solar Spectra, Electron Density (Concentration), Electron Impact, Electron Scattering, Electron Transitions, Emission Spectra},
    year = 1990,
    month = apr,
    volume = 353,
    pages = {323-328},
    doi = {10.1086/168619},
    adsurl = {http://adsabs.harvard.edu/abs/1990ApJ...353..323D},
    adsnote = {Provided by the SAO/NASA Astrophysics Data System}
}

@ARTICLE{Keenan06,
    author = {{Keenan}, F.~P. and {Aggarwal}, K.~M. and {Bloomfield}, D.~S. and {Msezane}, A.~Z. and {Widing}, K.~G.},
    title = "{An investigation of Fe XV emission lines in solar flare spectra}",
    journal = {\aap},
    eprint = {astro-ph/0512571},
    keywords = {Sun: flares, Sun: UV radiation, Sun: corona},
    year = 2006,
    month = apr,
    volume = 449,
    pages = {1203-1208},
    doi = {10.1051/0004-6361:20054028},
    adsurl = {http://adsabs.harvard.edu/abs/2006A%26A...449.1203K},
    adsnote = {Provided by the SAO/NASA Astrophysics Data System}
}

@BOOK{Kak88,
	series = {},
	publisher = {IEEE Press},
	isbn = {0-87942-198-3},
	year = {1988},
	title = {Principles of Computerized Tomographic Imaging},
	language = {eng},
	address = {345 East 47th Street, New York, NY 10017-2394},
	author = {{Kak}, A.~C. and {Slaney}, M.},
	keywords = {Tomography},
	lccn = {},
}

@ARTICLE{Descour97,
    author = {Michael R. Descour and Curtis E. Volin and Eustace L. Dereniak and Tim M. Gleeson and Mark F. Hopkins and Daniel W. Wilson and Paul D. Maker},
    journal = {Appl. Opt.},
    keywords = {Detector arrays; Diffraction efficiency; Diffractive optical elements; Imaging spectroscopy; Nanopositioning equipment; Spectral imaging},
    number = {16},
    pages = {3694--3698},
    publisher = {OSA},
    title = {Demonstration of a computed-tomography imaging spectrometer using acomputer-generated hologram disperser},
    volume = {36},
    month = {Jun},
    year = {1997},
    url = {http://ao.osa.org/abstract.cfm?URI=ao-36-16-3694},
    doi = {10.1364/AO.36.003694},
}

@ARTICLE{Bonnet80,
    author = {{Bonnet}, R.~M. and {Decaudin}, M. and {Bruner}, Jr., E.~C. and {Acton}, L.~W. and {Brown}, W.~A.},
    title = "{High-resolution Lyman-alpha filtergrams of the sun}",
    journal = {\apjl},
    keywords = {Filtergrams, High Resolution, Lyman Alpha Radiation, Solar Corona, Solar Prominences, Solar Spectra, Stellar Models, Black Brant Sounding Rockets, Cassegrain Optics, Chromosphere, High Temperature Plasmas, Solar Limb, Solar Magnetic Field, Spectroheliographs},
    year = 1980,
    month = apr,
    volume = 237,
    pages = {L47-L50},
    doi = {10.1086/183232},
    adsurl = {http://adsabs.harvard.edu/abs/1980ApJ...237L..47B},
    adsnote = {Provided by the SAO/NASA Astrophysics Data System}
}

@ARTICLE{Rosner78,
    author = {{Rosner}, R. and {Tucker}, W.~H. and {Vaiana}, G.~S.},
    title = "{Dynamics of the quiescent solar corona}",
    journal = {\apj},
    keywords = {Solar Activity, Solar Corona, Solar X-Rays, X Ray Astronomy, Astronomical Models, Convective Flow, Hydrostatic Pressure, Parameterization, Plasma Control, Skylab Program, Stellar Magnetic Fields},
    year = 1978,
    month = mar,
    volume = 220,
    pages = {643-645},
    doi = {10.1086/155949},
    adsurl = {http://adsabs.harvard.edu/abs/1978ApJ...220..643R},
    adsnote = {Provided by the SAO/NASA Astrophysics Data System}
}

@ARTICLE{Atwood18,
    author = {{Atwood}, S. and {Kankelborg}, C.},
    title = "{Blind technique for point spread function equalization with application to the Multi-Order Solar Extreme Ultraviolet Spectrograph}",
    journal = {Journal of Astronomical Telescopes, Instruments, and Systems},
    year = 2018,
    month = apr,
    volume = 4,
    number = 2,
    eid = {028002},
    pages = {028002},
    doi = {10.1117/1.JATIS.4.2.028002},
    adsurl = {http://adsabs.harvard.edu/abs/2018JATIS...4b8002A},
    adsnote = {Provided by the SAO/NASA Astrophysics Data System}
}

@ARTICLE{Srivastava17,
    author = {{Srivastava}, A.~K. and {Shetye}, J. and {Murawski}, K. and {Doyle}, J.~G. and {Stangalini}, M. and {Scullion}, E. and {Ray}, T. and {W{\'o}jcik}, D.~P. and {Dwivedi}, B.~N.},
    title = "{High-frequency torsional Alfv{\'e}n waves as an energy source for coronal heating}",
    journal = {Scientific Reports},
    year = 2017,
    month = mar,
    volume = 7,
    eid = {43147},
    pages = {43147},
    doi = {10.1038/srep43147},
    adsurl = {http://adsabs.harvard.edu/abs/2017NatSR...743147S},
    adsnote = {Provided by the SAO/NASA Astrophysics Data System}
}

@ARTICLE{Feldman85,
    author = {{Feldman}, U. and {Doschek}, G.~A. and {Seely}, J.~F.},
    title = "{New identifications of Fe XVII spectral lines in solar flares}",
    journal = {\mnras},
    keywords = {Isoelectronic Sequence, Line Spectra, Radioactive Decay, Solar Flares, Iron, Lasing},
    year = 1985,
    month = feb,
    volume = 212,
    pages = {41P-45P},
    doi = {10.1093/mnras/212.1.41P},
    adsurl = {http://adsabs.harvard.edu/abs/1985MNRAS.212P..41F},
    adsnote = {Provided by the SAO/NASA Astrophysics Data System}
}

@ARTICLE{Handy99,
    author = {{Handy}, B.~N. and {Acton}, L.~W. and {Kankelborg}, C.~C. and {Wolfson}, C.~J. and {Akin}, D.~J. and {Bruner}, M.~E. and {Caravalho}, R. and {Catura}, R.~C. and {Chevalier}, R. and {Duncan}, D.~W. and {Edwards}, C.~G. and {Feinstein}, C.~N. and {Freeland}, S.~L. and {Friedlaender}, F.~M. and {Hoffmann}, C.~H. and {Hurlburt}, N.~E. and {Jurcevich}, B.~K. and {Katz}, N.~L. and {Kelly}, G.~A. and {Lemen}, J.~R. and {Levay}, M. and {Lindgren}, R.~W. and {Mathur}, D.~P. and {Meyer}, S.~B. and {Morrison}, S.~J. and {Morrison}, M.~D. and {Nightingale}, R.~W. and {Pope}, T.~P. and {Rehse}, R.~A. and {Schrijver}, C.~J. and {Shine}, R.~A. and {Shing}, L. and {Strong}, K.~T. and {Tarbell}, T.~D. and {Title}, A.~M. and {Torgerson}, D.~D. and {Golub}, L. and {Bookbinder}, J.~A. and {Caldwell}, D. and {Cheimets}, P.~N. and {Davis}, W.~N. and {Deluca}, E.~E. and {McMullen}, R.~A. and {Warren}, H.~P. and {Amato}, D. and {Fisher}, R. and {Maldonado}, H. and {Parkinson}, C.},
    title = "{The transition region and coronal explorer}",
    journal = {\solphys},
    year = 1999,
    month = jul,
    volume = 187,
    pages = {229-260},
    doi = {10.1023/A:1005166902804},
    adsurl = {http://adsabs.harvard.edu/abs/1999SoPh..187..229H},
    adsnote = {Provided by the SAO/NASA Astrophysics Data System}
}

@ARTICLE{Lemen12,
    author = {{Lemen}, J.~R. and {Title}, A.~M. and {Akin}, D.~J. and {Boerner}, P.~F. and {Chou}, C. and {Drake}, J.~F. and {Duncan}, D.~W. and {Edwards}, C.~G. and {Friedlaender}, F.~M. and {Heyman}, G.~F. and {Hurlburt}, N.~E. and {Katz}, N.~L. and {Kushner}, G.~D. and {Levay}, M. and {Lindgren}, R.~W. and {Mathur}, D.~P. and {McFeaters}, E.~L. and {Mitchell}, S. and {Rehse}, R.~A. and {Schrijver}, C.~J. and {Springer}, L.~A. and {Stern}, R.~A. and {Tarbell}, T.~D. and {Wuelser}, J.-P. and {Wolfson}, C.~J. and {Yanari}, C. and {Bookbinder}, J.~A. and {Cheimets}, P.~N. and {Caldwell}, D. and {Deluca}, E.~E. and {Gates}, R. and {Golub}, L. and {Park}, S. and {Podgorski}, W.~A. and {Bush}, R.~I. and {Scherrer}, P.~H. and {Gummin}, M.~A. and {Smith}, P. and {Auker}, G. and {Jerram}, P. and {Pool}, P. and {Soufli}, R. and {Windt}, D.~L. and {Beardsley}, S. and {Clapp}, M. and {Lang}, J. and {Waltham}, N.},
    title = "{The Atmospheric Imaging Assembly (AIA) on the Solar Dynamics Observatory (SDO)}",
    journal = {\solphys},
    keywords = {Solar corona, Solar instrumentation, Solar imaging, Extreme ultraviolet},
    year = 2012,
    month = jan,
    volume = 275,
    pages = {17-40},
    doi = {10.1007/s11207-011-9776-8},
    adsurl = {http://adsabs.harvard.edu/abs/2012SoPh..275...17L},
    adsnote = {Provided by the SAO/NASA Astrophysics Data System}
}

@ARTICLE{Culhane07,
    author = {{Culhane}, J.~L. and {Harra}, L.~K. and {James}, A.~M. and {Al-Janabi}, K. and {Bradley}, L.~J. and {Chaudry}, R.~A. and {Rees}, K. and {Tandy}, J.~A. and {Thomas}, P. and {Whillock}, M.~C.~R. and {Winter}, B. and {Doschek}, G.~A. and {Korendyke}, C.~M. and {Brown}, C.~M. and {Myers}, S. and {Mariska}, J. and {Seely}, J. and {Lang}, J. and {Kent}, B.~J. and {Shaughnessy}, B.~M. and {Young}, P.~R. and {Simnett}, G.~M. and {Castelli}, C.~M. and {Mahmoud}, S. and {Mapson-Menard}, H. and {Probyn}, B.~J. and {Thomas}, R.~J. and {Davila}, J. and {Dere}, K. and {Windt}, D. and {Shea}, J. and {Hagood}, R. and {Moye}, R. and {Hara}, H. and {Watanabe}, T. and {Matsuzaki}, K. and {Kosugi}, T. and {Hansteen}, V. and {Wikstol}, {\O}.},
    title = "{The EUV Imaging Spectrometer for Hinode}",
    journal = {\solphys},
    year = 2007,
    month = jun,
    volume = 243,
    pages = {19-61},
    doi = {10.1007/s01007-007-0293-1},
    adsurl = {http://adsabs.harvard.edu/abs/2007SoPh..243...19C},
    adsnote = {Provided by the SAO/NASA Astrophysics Data System}
}

@INPROCEEDINGS{Thomas01,
    author = {{Thomas}, R.~J. and {Davila}, J.~M.},
    title = "{EUNIS: a solar EUV normal-incidence spectrometer}",
    booktitle = {UV/EUV and Visible Space Instrumentation for Astronomy and Solar Physics},
    year = 2001,
    series = {\procspie},
    volume = 4498,
    editor = {{Siegmund}, O.~H. and {Fineschi}, S. and {Gummin}, M.~A.},
    month = dec,
    pages = {161-172},
    doi = {10.1117/12.450072},
    adsurl = {http://adsabs.harvard.edu/abs/2001SPIE.4498..161T},
    adsnote = {Provided by the SAO/NASA Astrophysics Data System}
}

@ARTICLE{Brosius07,
    author = {{Brosius}, J.~W. and {Rabin}, D.~M. and {Thomas}, R.~J.},
    title = "{Doppler Velocities Measured in Coronal Emission Lines from a Bright Point Observed with the EUNIS Sounding Rocket}",
    journal = {\apjl},
    keywords = {Sun: Corona, Sun: Magnetic Fields, Sun: Transition Region, Sun: UV Radiation},
    year = 2007,
    month = feb,
    volume = 656,
    pages = {L41-L44},
    doi = {10.1086/512185},
    adsurl = {http://adsabs.harvard.edu/abs/2007ApJ...656L..41B},
    adsnote = {Provided by the SAO/NASA Astrophysics Data System}
}

@ARTICLE{Brosius14,
   author = {{Brosius}, J.~W. and {Daw}, A.~N. and {Rabin}, D.~M.},
    title = "{Pervasive Faint Fe XIX Emission from a Solar Active Region Observed with EUNIS-13: Evidence for Nanoflare Heating}",
    journal = {\apj},
    keywords = {Sun: activity, Sun: corona, Sun: flares, Sun: UV radiation},
    year = 2014,
    month = aug,
    volume = 790,
    eid = {112},
    pages = {112},
    doi = {10.1088/0004-637X/790/2/112},
    adsurl = {http://adsabs.harvard.edu/abs/2014ApJ...790..112B},
    adsnote = {Provided by the SAO/NASA Astrophysics Data System}
}

@ARTICLE{Scherrer95,
    author = {{Scherrer}, P.~H. and {Bogart}, R.~S. and {Bush}, R.~I. and {Hoeksema}, J.~T. and {Kosovichev}, A.~G. and {Schou}, J. and {Rosenberg}, W. and {Springer}, L. and {Tarbell}, T.~D. and {Title}, A. and {Wolfson}, C.~J. and {Zayer}, I. and {MDI Engineering Team}},
    title = "{The Solar Oscillations Investigation - Michelson Doppler Imager}",
    journal = {\solphys},
    year = 1995,
    month = dec,
    volume = 162,
    pages = {129-188},
    doi = {10.1007/BF00733429},
    adsurl = {http://adsabs.harvard.edu/abs/1995SoPh..162..129S},
    adsnote = {Provided by the SAO/NASA Astrophysics Data System}
}

@BOOK{Cox91,
    author = {{Cox}, A.~N. and {Livingston}, W.~C. and {Matthews}, M.~S.},
    title = "{Solar interior and atmosphere}",
    keywords = {Solar Atmosphere, Solar Interior, Chromosphere, Nuclear Astrophysics, Solar Corona, Solar Flares, Solar Granulation, Solar Gravitation, Solar Magnetic Field, Solar Neutrinos, Solar Oscillations, Solar Radiation, Solar Rotation, Solar Spectra},
    booktitle = {Solar Interior and Atmosphere},
    year = 1991,
    publisher = {University of Arizona Press},
    adsurl = {http://adsabs.harvard.edu/abs/1991sia..book.....C},
    adsnote = {Provided by the SAO/NASA Astrophysics Data System}
}

@TECHREPORT{Bruner95lock,
    author = {{Bruner}, M.~E.},
    title = "{SPDE: Solar Plasma Diagnostic Experiment}",
    keywords = {Imaging Spectrometers, Rocket-Borne Instruments, Solar Corona, Solar Physics, Space Plasmas, Spectroheliographs, Ultraviolet Spectrometers, X Ray Spectroscopy, Astronomical Spectroscopy, Ccd Cameras, Data Reduction, Rocket Sounding},
    booktitle = {Lockheed Missiles and Space Co. Report},
    institution = {Lockheed Martin Palo Alto Research Lab., Palo Alto, CA.},
    number = {Contract NAS5-32147},
    year = 1995,
    editor = {{Haisch}, B.},
    month = sep,
    adsurl = {http://adsabs.harvard.edu/abs/1995lock.reptQ....B},
    adsnote = {Provided by the SAO/NASA Astrophysics Data System}
}

@ARTICLE{Berger95ApJ,
    author = {{Berger}, T.~E. and {Schrijver}, C.~J. and {Shine}, R.~A. and {Tarbell}, T.~D. and {Title}, A.~M. and {Scharmer}, G.},
    title = "{New Observations of Subarcsecond Photospheric Bright Points}",
    journal = {\apj},
    keywords = {SUN: MAGNETIC FIELDS, SUN: ACTIVITY, SUN: FACULAE, PLAGES},
    year = 1995,
    month = nov,
    volume = 454,
    pages = {531},
    doi = {10.1086/176504},
    adsurl = {http://adsabs.harvard.edu/abs/1995ApJ...454..531B},
    adsnote = {Provided by the SAO/NASA Astrophysics Data System}
}

@TECHREPORT{Lockheed69,
    author = {},
    title = "{Solar Pointing Aerobee Rocket Control System (SPARCS) Final report}",
    booktitle = {Lockheed Missiles and Space Co. Report},
    institution = {Lockheed Missiles and Space Co., Sunnyvale, California},
    number = {Contract NAS2-3500},
    year = 1969,
    editor = {NASA Ames Research Center},
    month = nov,
    key = {Lockheed Missiles and Space Co. Report}
}

@ARTICLE{Kudoh99,
    author = {{Kudoh}, Takahiro and {Shibata}, Kazunari},
    title = "{Alfv{\'e}n Wave Model of Spicules and Coronal Heating}",
    journal = {\apj},
    keywords = {MAGNETOHYDRODYNAMICS: MHD, SUN: CORONA, WAVES, Magnetohydrodynamics: MHD, Sun: Corona, Waves},
    year = 1999,
    month = mar,
    volume = {514},
    number = {1},
    pages = {493-505},
    doi = {10.1086/306930},
    adsurl = {https://ui.adsabs.harvard.edu/abs/1999ApJ...514..493K},
    adsnote = {Provided by the SAO/NASA Astrophysics Data System}
}

@ARTICLE{Sakao99,
    author = {{Sakao}, T. and {Tsuneta}, S. and {Hara}, H. and {Shimizu}, T. and {Kano}, R. and {Kumagai}, K. and {Yoshida}, T. and {Nagata}, S. and {Kobayashi}, K.},
    title = "{The XUV Doppler Telescope (XDT)}",
    journal = {\solphys},
    year = 1999,
    month = jul,
    volume = {187},
    number = {2},
    pages = {303-333},
    doi = {10.1023/A:1005127827006},
    adsurl = {https://ui.adsabs.harvard.edu/abs/1999SoPh..187..303S},
    adsnote = {Provided by the SAO/NASA Astrophysics Data System}
}

@ARTICLE{Kobayashi00,
    author = {{Kobayashi}, Ken and {Hara}, Hirohisa and {Kano}, Ryohei and {Nagata}, Shin'ichi and {Sakao}, Taro and {Shimizu}, Toshifumi and {Tsuneta}, Saku and {Yoshida}, Tsuyoshi and {Harrison}, Richard},
    title = "{On the Detection of Solar Coronal High-Velocity Fields Using the XUV Doppler Telescope}",
    journal = {\pasj},
    keywords = {SUN: ATMOSPHERIC MOTIONS, SUN: CORONA, SUN: X-RAYS},
    year = 2000,
    month = dec,
    volume = {52},
    pages = {1165-L1174},
    doi = {10.1093/pasj/52.6.1165},
    adsurl = {https://ui.adsabs.harvard.edu/abs/2000PASJ...52.1165K},
    adsnote = {Provided by the SAO/NASA Astrophysics Data System}
}

@UNPUBLISHED{Courrier_inprep,
   	author = {Hans T. {Courrier} and Charles C. {Kankelborg} and Amy {Winebarger} and Ken {Kobayashi} and Brent {Beabout} and Dyana {Beabout} and Ben {Carroll} and Jonathan {Cirtain} and James A. {Duffy} and Carlos {Gomez} and Eric {Gullikson} and Micah {Johnson} and Jake {Parker} and Laurel {Rachmeler} and Roy T. {Smart} and Larry {Springer} and David L. {Windt}},
    title = "{The EUV Snapshot Imaging Spectrograph (ESIS)}",
  	note = "In preparation",
  	year = 2020,
}

@UNPUBLISHED{Parker_inprep,
   	author = {Jake {Parker} and Charles C. {Kankelborg} and Roy T. {Smart} and Amy {Winebarger} and Ken {Kobayashi} and Hans T. {Courrier} and Micah {Johnson}  and Laurel {Rachmeler} and Larry {Springer}},
    title = "{First results from the EUV Snapshot Imaging Spectrograph (ESIS)}",
  	note = "In preparation",
  	year = 2020,
}

@ARTICLE{Schmelz2012,
       author = {{Schmelz}, J.~T. and {Reames}, D.~V. and {von Steiger}, R. and {Basu}, S.},
        title = "{Composition of the Solar Corona, Solar Wind, and Solar Energetic Particles}",
      journal = {\apj},
     keywords = {Sun: abundances, Sun: corona, Sun: helioseismology, Sun: particle emission, Sun: photosphere, solar wind},
         year = 2012,
        month = aug,
       volume = {755},
       number = {1},
          eid = {33},
        pages = {33},
          doi = {10.1088/0004-637X/755/1/33},
       adsurl = {https://ui.adsabs.harvard.edu/abs/2012ApJ...755...33S},
      adsnote = {Provided by the SAO/NASA Astrophysics Data System}
}

@ARTICLE{Thompson2006,
       author = {{Thompson}, W.~T.},
        title = "{Coordinate systems for solar image data}",
      journal = {\aap},
     keywords = {standards, Sun: general, techniques: image processing, astronomical data bases: miscellaneous, methods: data analysis},
         year = 2006,
        month = apr,
       volume = {449},
       number = {2},
        pages = {791-803},
          doi = {10.1051/0004-6361:20054262},
       adsurl = {https://ui.adsabs.harvard.edu/abs/2006A&A...449..791T},
      adsnote = {Provided by the SAO/NASA Astrophysics Data System}
}

<<<<<<< HEAD
@article{Schweizer1979,
	doi = {10.1086/130458},
	url = {https://doi.org/10.1086/130458},
	year = 1979,
	month = {feb},
	publisher = {{IOP} Publishing},
	volume = {91},
	pages = {149},
	author = {Francois Schweizer},
	title = {Anamorphic Magnification of Grating Spectrographs - A Reminder},
	journal = {Publications of the Astronomical Society of the Pacific},
	abstract = {Attention is called to the long-known, but often ignored, property of a grating spectrograph to (de)magnify the slit width and length by different amounts. As an illustration, the "grating magnification" r is given as a function of grating tilt for the Ritchey-Chretien spectrograph of the CTIO 4-meter telescope; we find that for large grating tilts the spectrograph slit can be opened to more than twice the usual width. This results in significantly more star light going down the slit in average seeing.}
}
=======
@ARTICLE{Parker2022,
       author = {{Parker}, J.~D. and {Kankelborg}, C.~C.},
        title = "{Determining the Spectral Content of MOSES Images}",
      journal = {In preparation for \apj},
      year = 2020,
}



>>>>>>> d0977495
<|MERGE_RESOLUTION|>--- conflicted
+++ resolved
@@ -1937,7 +1937,6 @@
       adsnote = {Provided by the SAO/NASA Astrophysics Data System}
 }
 
-<<<<<<< HEAD
 @article{Schweizer1979,
 	doi = {10.1086/130458},
 	url = {https://doi.org/10.1086/130458},
@@ -1951,7 +1950,6 @@
 	journal = {Publications of the Astronomical Society of the Pacific},
 	abstract = {Attention is called to the long-known, but often ignored, property of a grating spectrograph to (de)magnify the slit width and length by different amounts. As an illustration, the "grating magnification" r is given as a function of grating tilt for the Ritchey-Chretien spectrograph of the CTIO 4-meter telescope; we find that for large grating tilts the spectrograph slit can be opened to more than twice the usual width. This results in significantly more star light going down the slit in average seeing.}
 }
-=======
 @ARTICLE{Parker2022,
        author = {{Parker}, J.~D. and {Kankelborg}, C.~C.},
         title = "{Determining the Spectral Content of MOSES Images}",
@@ -1961,4 +1959,3 @@
 
 
 
->>>>>>> d0977495
